--- conflicted
+++ resolved
@@ -19,17 +19,8 @@
 import org.axonframework.common.Registration;
 import org.axonframework.deadline.DeadlineManager;
 import org.axonframework.deadline.DeadlineMessage;
-<<<<<<< HEAD
-import org.axonframework.messaging.DefaultInterceptorChain;
-import org.axonframework.messaging.InterceptorChain;
-import org.axonframework.messaging.MessageDispatchInterceptor;
-import org.axonframework.messaging.MessageHandlerInterceptor;
-import org.axonframework.messaging.ResultMessage;
-import org.axonframework.messaging.ScopeDescriptor;
-=======
 import org.axonframework.deadline.GenericDeadlineMessage;
 import org.axonframework.messaging.*;
->>>>>>> 03ff6218
 import org.axonframework.messaging.unitofwork.DefaultUnitOfWork;
 import org.axonframework.test.FixtureExecutionException;
 
@@ -59,9 +50,6 @@
     private final List<MessageHandlerInterceptor<? super DeadlineMessage<?>>> handlerInterceptors = new CopyOnWriteArrayList<>();
     private Instant currentDateTime;
 
-    private final List<MessageDispatchInterceptor<? super DeadlineMessage<?>>> dispatchInterceptors = new CopyOnWriteArrayList<>();
-    private final List<MessageHandlerInterceptor<? super DeadlineMessage<?>>> handlerInterceptors = new CopyOnWriteArrayList<>();
-
     /**
      * Initializes the manager with {@link ZonedDateTime#now()} as current time.
      */
@@ -97,17 +85,6 @@
                          String deadlineName,
                          Object payloadOrMessage,
                          ScopeDescriptor deadlineScope) {
-<<<<<<< HEAD
-        DeadlineMessage<Object> deadlineMessage = asDeadlineMessage(deadlineName, payloadOrMessage);
-        deadlineMessage = processDispatchInterceptors(deadlineMessage);
-        schedules.add(new ScheduledDeadlineInfo(triggerDateTime,
-                                                deadlineName,
-                                                deadlineMessage.getIdentifier(),
-                                                counter.getAndIncrement(),
-                                                deadlineMessage,
-                                                deadlineScope));
-        return deadlineMessage.getIdentifier();
-=======
         DeadlineMessage<?> deadlineMessage = processDispatchInterceptors(asDeadlineMessage(deadlineName, payloadOrMessage));
         DeadlineMessage<?> scheduledMessage = new GenericDeadlineMessage<>(deadlineName, deadlineMessage, () -> triggerDateTime);
 
@@ -118,7 +95,6 @@
                                                 scheduledMessage,
                                                 deadlineScope));
         return scheduledMessage.getIdentifier();
->>>>>>> 03ff6218
     }
 
     @Override
