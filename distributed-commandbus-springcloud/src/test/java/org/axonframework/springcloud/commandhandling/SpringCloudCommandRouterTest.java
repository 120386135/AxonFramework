--- conflicted
+++ resolved
@@ -90,11 +90,7 @@
 
     @Test
     public void testFindDestinationReturnsMemberForCommandMessage() throws Exception {
-<<<<<<< HEAD
-        SimpleMember<URI> testMember = new SimpleMember<>(SERVICE_INSTANCE_ID, SERVICE_INSTANCE_URI, false, null);
-=======
-        SimpleMember<URI> testMember = new SimpleMember<>(SERVICE_INSTANCE_ID + "[" + SERVICE_INSTANCE_URI + "]", SERVICE_INSTANCE_URI, null);
->>>>>>> 64a73aa6
+        SimpleMember<URI> testMember = new SimpleMember<>(SERVICE_INSTANCE_ID + "[" + SERVICE_INSTANCE_URI + "]", SERVICE_INSTANCE_URI, false, null);
         AtomicReference<ConsistentHash> testAtomicConsistentHash =
                 new AtomicReference<>(new ConsistentHash().with(testMember, LOAD_FACTOR, commandMessage -> true));
         ReflectionUtils.setFieldValue(atomicConsistentHashField, testSubject, testAtomicConsistentHash);
@@ -280,8 +276,8 @@
     private void assertMember(String expectedMemberName, URI expectedEndpoint, Member resultMember) {
         assertEquals(resultMember.getClass(), ConsistentHash.ConsistentHashMember.class);
         ConsistentHash.ConsistentHashMember result = (ConsistentHash.ConsistentHashMember) resultMember;
-        assertEquals(result.name(), expectedMemberName + "[" + expectedEndpoint + "]");
-        assertEquals(result.segmentCount(), LOAD_FACTOR);
+        assertEquals(expectedMemberName + "[" + expectedEndpoint + "]", result.name());
+        assertEquals(LOAD_FACTOR, result.segmentCount());
 
         Optional<URI> connectionEndpointOptional = result.getConnectionEndpoint(URI.class);
         assertTrue(connectionEndpointOptional.isPresent());
