--- conflicted
+++ resolved
@@ -370,13 +370,8 @@
         verify(mockCommandBus1).dispatch(any(CommandMessage.class), isA(CommandCallback.class));
 
         callback = new FutureCallback<>();
-<<<<<<< HEAD
         distributedCommandBus1.dispatch(new GenericCommandMessage<>("string"), callback);
-        assertNull(callback.getResult());
-=======
-        dcb1.dispatch(new GenericCommandMessage<>("string"), callback);
         assertNull(callback.getResult().getPayload());
->>>>>>> 46d38675
     }
 
     @SuppressWarnings("unchecked")
