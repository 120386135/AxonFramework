/*
 * Copyright (c) 2010-2017. Axon Framework
 * Licensed under the Apache License, Version 2.0 (the "License");
 * you may not use this file except in compliance with the License.
 * You may obtain a copy of the License at
 *
 *     http://www.apache.org/licenses/LICENSE-2.0
 *
 * Unless required by applicable law or agreed to in writing, software
 * distributed under the License is distributed on an "AS IS" BASIS,
 * WITHOUT WARRANTIES OR CONDITIONS OF ANY KIND, either express or implied.
 * See the License for the specific language governing permissions and
 * limitations under the License.
 */

package org.axonframework.eventhandling;

import org.axonframework.common.Assert;
import org.axonframework.common.AxonThreadFactory;
import org.axonframework.common.transaction.TransactionManager;
import org.axonframework.eventhandling.tokenstore.TokenStore;
import org.axonframework.eventsourcing.eventstore.TrackingToken;
import org.axonframework.messaging.MessageStream;
import org.axonframework.messaging.StreamableMessageSource;
import org.axonframework.messaging.interceptors.TransactionManagingInterceptor;
import org.axonframework.messaging.unitofwork.RollbackConfiguration;
import org.axonframework.messaging.unitofwork.RollbackConfigurationType;
import org.axonframework.monitoring.MessageMonitor;
import org.axonframework.monitoring.NoOpMessageMonitor;
import org.slf4j.Logger;
import org.slf4j.LoggerFactory;

import java.util.ArrayList;
import java.util.List;
import java.util.concurrent.SynchronousQueue;
import java.util.concurrent.ThreadPoolExecutor;
import java.util.concurrent.TimeUnit;
import java.util.concurrent.atomic.AtomicReference;

import static java.util.Objects.requireNonNull;
import static org.axonframework.common.io.IOUtils.closeQuietly;

/**
 * EventProcessor implementation that tracks events from a {@link StreamableMessageSource}.
 * <p>
 * A supplied {@link TokenStore} allows the EventProcessor to keep track of its position in the event log. After
 * processing an event batch the EventProcessor updates its tracking token in the TokenStore.
 * <p>
 * A TrackingEventProcessor is able to continue processing from the last stored token when it is restarted. It is also
 * capable of replaying events from any starting token. To replay the entire event log simply remove the tracking token
 * of this processor from the TokenStore. To replay from a given point first update the entry for this processor in the
 * TokenStore before starting this processor.
 * <p>
 * Note, the {@link #getName() name} of the EventProcessor is used to obtain the tracking token from the TokenStore, so
 * take care when renaming a TrackingEventProcessor.
 *
 * @author Rene de Waele
 */
public class TrackingEventProcessor extends AbstractEventProcessor {
    private static final Logger logger = LoggerFactory.getLogger(TrackingEventProcessor.class);

    private final StreamableMessageSource<TrackedEventMessage<?>> messageSource;
    private final TokenStore tokenStore;
    private final TransactionManager transactionManager;
    private final int batchSize;
    private final String name;
<<<<<<< HEAD
    private volatile ExecutorService executorService;
=======
    private volatile ThreadPoolExecutor executorService;
>>>>>>> 7a115750
    private volatile TrackingToken lastToken;
    private AtomicReference<State> state = new AtomicReference<>(State.NOT_STARTED);

    /**
     * Initializes an EventProcessor with given {@code name} that subscribes to the given {@code messageSource} for
     * events. Actual handling of event messages is deferred to the given {@code eventHandlerInvoker}.
     * <p>
     * The EventProcessor is initialized with a batch size of 1, a {@link PropagatingErrorHandler}, a {@link
     * RollbackConfigurationType#ANY_THROWABLE} and a {@link NoOpMessageMonitor}.
     *
     * @param name                The name of the event processor
     * @param eventHandlerInvoker The component that handles the individual events
     * @param messageSource       The message source (e.g. Event Bus) which this event processor will track
     * @param tokenStore          Used to store and fetch event tokens that enable the processor to track its progress
     * @param transactionManager  The transaction manager used when processing messages
     */
    public TrackingEventProcessor(String name, EventHandlerInvoker eventHandlerInvoker,
                                  StreamableMessageSource<TrackedEventMessage<?>> messageSource, TokenStore tokenStore,
                                  TransactionManager transactionManager) {
        this(name, eventHandlerInvoker, messageSource, tokenStore, transactionManager, NoOpMessageMonitor.INSTANCE);
    }

    /**
     * Initializes an EventProcessor with given {@code name} that subscribes to the given {@code messageSource} for
     * events. Actual handling of event messages is deferred to the given {@code eventHandlerInvoker}.
     * <p>
     * The EventProcessor is initialized with a batch size of 1, a {@link PropagatingErrorHandler}, a {@link
     * RollbackConfigurationType#ANY_THROWABLE} and a {@link NoOpMessageMonitor}.
     *
     * @param name                The name of the event processor
     * @param eventHandlerInvoker The component that handles the individual events
     * @param messageSource       The message source (e.g. Event Bus) which this event processor will track
     * @param tokenStore          Used to store and fetch event tokens that enable the processor to track its progress
     * @param transactionManager  The transaction manager used when processing messages
     * @param batchSize           The maximum number of events to process in a single batch
     */
    public TrackingEventProcessor(String name, EventHandlerInvoker eventHandlerInvoker,
                                  StreamableMessageSource<TrackedEventMessage<?>> messageSource, TokenStore tokenStore,
                                  TransactionManager transactionManager, int batchSize) {
        this(name, eventHandlerInvoker, RollbackConfigurationType.ANY_THROWABLE, PropagatingErrorHandler.INSTANCE,
                messageSource, tokenStore, transactionManager, batchSize, NoOpMessageMonitor.INSTANCE);
    }

    /**
     * Initializes an EventProcessor with given {@code name} that subscribes to the given {@code messageSource} for
     * events. Actual handling of event messages is deferred to the given {@code eventHandlerInvoker}.
     * <p>
     * The EventProcessor is initialized with a batch size of 1, a {@link PropagatingErrorHandler} and a {@link
     * RollbackConfigurationType#ANY_THROWABLE}.
     *
     * @param name                The name of the event processor
     * @param eventHandlerInvoker The component that handles the individual events
     * @param messageSource       The message source (e.g. Event Bus) which this event processor will track
     * @param tokenStore          Used to store and fetch event tokens that enable the processor to track its progress
     * @param transactionManager  The transaction manager used when processing messages
     * @param messageMonitor      Monitor to be invoked before and after event processing
     */
    public TrackingEventProcessor(String name, EventHandlerInvoker eventHandlerInvoker,
                                  StreamableMessageSource<TrackedEventMessage<?>> messageSource, TokenStore tokenStore,
                                  TransactionManager transactionManager,
                                  MessageMonitor<? super EventMessage<?>> messageMonitor) {
        this(name, eventHandlerInvoker, RollbackConfigurationType.ANY_THROWABLE, PropagatingErrorHandler.INSTANCE,
                messageSource, tokenStore, transactionManager, 1, messageMonitor);
    }

    /**
     * Initializes an EventProcessor with given {@code name} that subscribes to the given {@code messageSource} for
     * events. Actual handling of event messages is deferred to the given {@code eventHandlerInvoker}.
     *
     * @param name                  The name of the event processor
     * @param eventHandlerInvoker   The component that handles the individual events
     * @param rollbackConfiguration Determines rollback behavior of the UnitOfWork while processing a batch of events
     * @param errorHandler          Invoked when a UnitOfWork is rolled back during processing
     * @param messageSource         The message source (e.g. Event Bus) which this event processor will track
     * @param tokenStore            Used to store and fetch event tokens that enable the processor to track its
     *                              progress
     * @param transactionManager    The transaction manager used when processing messages
     * @param batchSize             The maximum number of events to process in a single batch
     * @param messageMonitor        Monitor to be invoked before and after event processing
     */
    public TrackingEventProcessor(String name, EventHandlerInvoker eventHandlerInvoker,
                                  RollbackConfiguration rollbackConfiguration, ErrorHandler errorHandler,
                                  StreamableMessageSource<TrackedEventMessage<?>> messageSource, TokenStore tokenStore,
                                  TransactionManager transactionManager, int batchSize,
                                  MessageMonitor<? super EventMessage<?>> messageMonitor) {
        super(name, eventHandlerInvoker, rollbackConfiguration, errorHandler, messageMonitor);
        Assert.isTrue(batchSize > 0, () -> "batchSize needs to be greater than 0");
        this.messageSource = requireNonNull(messageSource);
        this.tokenStore = requireNonNull(tokenStore);
        this.transactionManager = transactionManager;
        this.name = name;
<<<<<<< HEAD
        registerInterceptor(new TransactionManagingInterceptor<>(transactionManager));
        Assert.isTrue(batchSize > 0, () -> "batchSize needs to be greater than 0");
=======
>>>>>>> 7a115750
        this.batchSize = batchSize;
        registerInterceptor(new TransactionManagingInterceptor<>(transactionManager));
        registerInterceptor((unitOfWork, interceptorChain) -> {
            unitOfWork.onPrepareCommit(uow -> {
                EventMessage<?> event = uow.getMessage();
                if (event instanceof TrackedEventMessage<?> &&
                        lastToken != null &&
                        lastToken.equals(((TrackedEventMessage) event).trackingToken())) {
                    tokenStore.storeToken(lastToken, getName(), 0);
                }
            });
            return interceptorChain.proceed();
        });
    }

    /**
     * Start this processor. The processor will open an event stream on its message source in a new thread using {@link
     * StreamableMessageSource#openStream(TrackingToken)}. The {@link TrackingToken} used to open the stream will be
     * fetched from the {@link TokenStore}.
     */
    @Override
    public void start() {
<<<<<<< HEAD
        if (state == State.NOT_STARTED || state == State.SHUT_DOWN) {
            if (this.executorService == null || this.executorService.isShutdown()) {
                this.executorService = newSingleThreadExecutor(new AxonThreadFactory("TrackingEventProcessor - " + name));
            }
            state = State.STARTED;
            registerInterceptor((unitOfWork, interceptorChain) -> {
                unitOfWork.onPrepareCommit(uow -> {
                    EventMessage<?> event = uow.getMessage();
                    if (event instanceof TrackedEventMessage<?> &&
                            lastToken != null &&
                            lastToken.equals(((TrackedEventMessage) event).trackingToken())) {
                        tokenStore.storeToken(lastToken, getName(), 0);
                    }
                });
                return interceptorChain.proceed();
            });
=======
        State previousState = state.getAndSet(State.STARTED);
        if (!previousState.isRunning()) {
            ensureRunningExecutor();
>>>>>>> 7a115750
            executorService.submit(() -> {
                try {
                    this.processingLoop();
                } catch (Throwable e) {
                    logger.error("Processing loop ended due to uncaught exception. Processor pausing.", e);
                    state.set(State.PAUSED_ERROR);
                }
            });
        }
    }

    private void ensureRunningExecutor() {
        if (this.executorService == null || this.executorService.isShutdown()) {
            this.executorService = new ThreadPoolExecutor(1, 1, 60, TimeUnit.SECONDS, new SynchronousQueue<>(),
                                                          new AxonThreadFactory("TrackingEventProcessor - " + name));
        }
    }

    /**
     * Fetch and process event batches continuously for as long as the processor is not shutting down. The processor
     * will process events in batches. The maximum size of size of each event batch is configurable.
     * <p>
     * Events with the same tracking token (which is possible as result of upcasting) should always be processed in
     * the same batch. In those cases the batch size may be larger than the one configured.
     */
    protected void processingLoop() {
        MessageStream<TrackedEventMessage<?>> eventStream = null;
        long errorWaitTime = 1;
        try {
            while (state.get().isRunning()) {
                try {
                    eventStream = ensureEventStreamOpened(eventStream);
                    processBatch(eventStream);
                    errorWaitTime = 1;
                } catch (Exception e) {
                    // make sure to start with a clean event stream. The exception may have cause an illegal state
                    if (errorWaitTime == 1) {
                        logger.warn("Error occurred. Starting retry mode.", e);
                    }
                    logger.warn("Releasing claim on token and preparing for retry in {}s", errorWaitTime);
                    releaseToken();
                    closeQuietly(eventStream);
                    eventStream = null;
                    try {
                        Thread.sleep(errorWaitTime * 1000);
                    } catch (InterruptedException e1) {
                        Thread.currentThread().interrupt();
                        logger.warn("Thread interrupted. Preparing to shut down event processor");
                        shutDown();
                    }
                    errorWaitTime = Math.min(errorWaitTime * 2, 60);
                }
            }
        } finally {
            closeQuietly(eventStream);
            releaseToken();
        }
    }

    private void releaseToken() {
        try {
            transactionManager.executeInTransaction(() -> tokenStore.releaseClaim(getName(), 0));
        } catch (Exception e) {
            // whatever.
        }
    }

    private void processBatch(MessageStream<TrackedEventMessage<?>> eventStream) throws Exception {
        List<TrackedEventMessage<?>> batch = new ArrayList<>();
        try {
            if (eventStream.hasNextAvailable(1, TimeUnit.SECONDS)) {
                while (batch.size() < batchSize && eventStream.hasNextAvailable()) {
                    batch.add(eventStream.nextAvailable());
                }
            }
            if (batch.isEmpty()) {
                // refresh claim on token
                transactionManager.executeInTransaction(() -> tokenStore.extendClaim(getName(), 0));
                return;
            }

            // make sure all subsequent events with the same token (if non-null) as the last are added as well.
            // These are the result of upcasting and should always be processed in the same batch.
            lastToken = batch.get(batch.size() - 1).trackingToken();
            while (lastToken != null && eventStream.peek().filter(event -> lastToken.equals(event.trackingToken())).isPresent()) {
                batch.add(eventStream.nextAvailable());
            }

            process(batch);

        } catch (InterruptedException e) {
            logger.error(String.format("Event processor [%s] was interrupted. Shutting down.", getName()), e);
            Thread.currentThread().interrupt();
            this.shutDown();
        }
    }

    private MessageStream<TrackedEventMessage<?>> ensureEventStreamOpened(
            MessageStream<TrackedEventMessage<?>> eventStreamIn) {
        MessageStream<TrackedEventMessage<?>> eventStream = eventStreamIn;
<<<<<<< HEAD
        while (eventStream == null && state == State.STARTED) {
            Transaction tx = transactionManager.startTransaction();
            try {
                TrackingToken startToken = tokenStore.fetchToken(getName(), 0);
                eventStream = messageSource.openStream(startToken);
                tx.commit();
            } catch (UnableToClaimTokenException e) {
                tx.rollback();
                try {
                    Thread.sleep(5000);
                } catch (InterruptedException interrupt) {
                    logger.info("Thread interrupted while waiting for new attempt to claim token");
                    Thread.currentThread().interrupt();
                }
            } catch (Exception e) {
                logger.warn("Unexpected exception while attempting to retrieve token and open stream. " +
                        "Retrying in 5 seconds.", e);
                tx.rollback();
                try {
                    Thread.sleep(5000);
                } catch (InterruptedException interrupt) {
                    logger.info("Thread interrupted while waiting for new attempt to claim token");
                    Thread.currentThread().interrupt();
                }
            }
=======
        if (eventStream == null && state.get().isRunning()) {
            eventStream = transactionManager.fetchInTransaction(
                    () -> messageSource.openStream(tokenStore.fetchToken(getName(), 0)));
>>>>>>> 7a115750
        }
        return eventStream;
    }

    /**
     * Stops processing if it currently running, but doesn't stop free up the processing thread. If the processor is
     * not running, the state isn't changed.
     */
    public void pause() {
        this.state.updateAndGet(s -> s.isRunning() ? State.PAUSED : s);
    }

    /**
     * Indicates whether this processor is currently running (i.e. consuming events from a stream).
     *
     * @return {@code true} when running, otherwise {@code false}
     */
    public boolean isRunning() {
        return state.get().isRunning();
    }

    /**
     * Indicates whether the processor has been paused due to an error. In such case, the processor has forcefully
     * paused, as it wasn't able to automatically recover.
     * <p>
     * Note that this method also returns {@code false} when the processor was paused using {@link #pause()}.
     *
     * @return {@code true} when paused due to an error, otherwise {@code false}
     */
    public boolean isError() {
        return state.get() == State.PAUSED_ERROR;
    }

    /**
     * Shut down the processor.
     */
    @Override
    public void shutDown() {
        if (state.getAndUpdate(s -> State.SHUT_DOWN) != State.SHUT_DOWN) {
            executorService.shutdown();
        }
    }

    /**
     * Returns an approximation of the number of threads currently processing events.
     *
     * @return an approximation of the number of threads currently processing events
     */
    public int activeProcessorThreads() {
        ThreadPoolExecutor currentService = this.executorService;
        return currentService == null ? 0 : currentService.getActiveCount();
    }

    /**
     * Get the state of the event processor. This will indicate whether or not the processor has started or is shutting
     * down.
     *
     * @return the processor state
     */
    protected State getState() {
        return state.get();
    }

    protected enum State {
<<<<<<< HEAD
        NOT_STARTED, STARTED, SHUT_DOWN
=======

        NOT_STARTED(false), STARTED(true), PAUSED(false), SHUT_DOWN(false), PAUSED_ERROR(false);

        private final boolean allowProcessing;

        State(boolean allowProcessing) {
            this.allowProcessing = allowProcessing;
        }

        boolean isRunning() {
            return allowProcessing;
        }
>>>>>>> 7a115750
    }
}<|MERGE_RESOLUTION|>--- conflicted
+++ resolved
@@ -64,11 +64,7 @@
     private final TransactionManager transactionManager;
     private final int batchSize;
     private final String name;
-<<<<<<< HEAD
-    private volatile ExecutorService executorService;
-=======
     private volatile ThreadPoolExecutor executorService;
->>>>>>> 7a115750
     private volatile TrackingToken lastToken;
     private AtomicReference<State> state = new AtomicReference<>(State.NOT_STARTED);
 
@@ -160,11 +156,6 @@
         this.tokenStore = requireNonNull(tokenStore);
         this.transactionManager = transactionManager;
         this.name = name;
-<<<<<<< HEAD
-        registerInterceptor(new TransactionManagingInterceptor<>(transactionManager));
-        Assert.isTrue(batchSize > 0, () -> "batchSize needs to be greater than 0");
-=======
->>>>>>> 7a115750
         this.batchSize = batchSize;
         registerInterceptor(new TransactionManagingInterceptor<>(transactionManager));
         registerInterceptor((unitOfWork, interceptorChain) -> {
@@ -187,28 +178,9 @@
      */
     @Override
     public void start() {
-<<<<<<< HEAD
-        if (state == State.NOT_STARTED || state == State.SHUT_DOWN) {
-            if (this.executorService == null || this.executorService.isShutdown()) {
-                this.executorService = newSingleThreadExecutor(new AxonThreadFactory("TrackingEventProcessor - " + name));
-            }
-            state = State.STARTED;
-            registerInterceptor((unitOfWork, interceptorChain) -> {
-                unitOfWork.onPrepareCommit(uow -> {
-                    EventMessage<?> event = uow.getMessage();
-                    if (event instanceof TrackedEventMessage<?> &&
-                            lastToken != null &&
-                            lastToken.equals(((TrackedEventMessage) event).trackingToken())) {
-                        tokenStore.storeToken(lastToken, getName(), 0);
-                    }
-                });
-                return interceptorChain.proceed();
-            });
-=======
         State previousState = state.getAndSet(State.STARTED);
         if (!previousState.isRunning()) {
             ensureRunningExecutor();
->>>>>>> 7a115750
             executorService.submit(() -> {
                 try {
                     this.processingLoop();
@@ -309,37 +281,9 @@
     private MessageStream<TrackedEventMessage<?>> ensureEventStreamOpened(
             MessageStream<TrackedEventMessage<?>> eventStreamIn) {
         MessageStream<TrackedEventMessage<?>> eventStream = eventStreamIn;
-<<<<<<< HEAD
-        while (eventStream == null && state == State.STARTED) {
-            Transaction tx = transactionManager.startTransaction();
-            try {
-                TrackingToken startToken = tokenStore.fetchToken(getName(), 0);
-                eventStream = messageSource.openStream(startToken);
-                tx.commit();
-            } catch (UnableToClaimTokenException e) {
-                tx.rollback();
-                try {
-                    Thread.sleep(5000);
-                } catch (InterruptedException interrupt) {
-                    logger.info("Thread interrupted while waiting for new attempt to claim token");
-                    Thread.currentThread().interrupt();
-                }
-            } catch (Exception e) {
-                logger.warn("Unexpected exception while attempting to retrieve token and open stream. " +
-                        "Retrying in 5 seconds.", e);
-                tx.rollback();
-                try {
-                    Thread.sleep(5000);
-                } catch (InterruptedException interrupt) {
-                    logger.info("Thread interrupted while waiting for new attempt to claim token");
-                    Thread.currentThread().interrupt();
-                }
-            }
-=======
         if (eventStream == null && state.get().isRunning()) {
             eventStream = transactionManager.fetchInTransaction(
                     () -> messageSource.openStream(tokenStore.fetchToken(getName(), 0)));
->>>>>>> 7a115750
         }
         return eventStream;
     }
@@ -404,9 +348,6 @@
     }
 
     protected enum State {
-<<<<<<< HEAD
-        NOT_STARTED, STARTED, SHUT_DOWN
-=======
 
         NOT_STARTED(false), STARTED(true), PAUSED(false), SHUT_DOWN(false), PAUSED_ERROR(false);
 
@@ -419,6 +360,5 @@
         boolean isRunning() {
             return allowProcessing;
         }
->>>>>>> 7a115750
     }
 }