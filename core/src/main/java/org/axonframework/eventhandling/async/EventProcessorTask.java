/*
 * Copyright (c) 2010-2016. Axon Framework
 * Licensed under the Apache License, Version 2.0 (the "License");
 * you may not use this file except in compliance with the License.
 * You may obtain a copy of the License at
 *     http://www.apache.org/licenses/LICENSE-2.0
 * Unless required by applicable law or agreed to in writing, software
 * distributed under the License is distributed on an "AS IS" BASIS,
 * WITHOUT WARRANTIES OR CONDITIONS OF ANY KIND, either express or implied.
 * See the License for the specific language governing permissions and
 * limitations under the License.
 */

package org.axonframework.eventhandling.async;

import org.axonframework.eventhandling.EventMessage;
import org.slf4j.Logger;
import org.slf4j.LoggerFactory;

import java.util.Deque;
import java.util.LinkedList;
import java.util.List;
import java.util.concurrent.Executor;
import java.util.concurrent.RejectedExecutionException;
import java.util.function.Consumer;

/**
 * Scheduler that keeps track of (Event processing) tasks that need to be executed sequentially.
 *
 * @author Allard Buijze
 * @since 1.0
 */
public class EventProcessorTask implements Runnable {

    private static final Logger logger = LoggerFactory.getLogger(EventProcessorTask.class);

    private final ShutdownCallback shutDownCallback;
    private final Executor executor;
    private final Deque<ProcessingTask> taskQueue;
    private boolean isScheduled = false;
    private volatile boolean cleanedUp;

    private final Object runnerMonitor = new Object();

    /**
     * Initialize a scheduler using the given <code>executor</code>. This scheduler uses an unbounded queue to schedule
     * events.
     *
     * @param executor         The executor service that will process the events
     * @param shutDownCallback The callback to notify when the scheduler finishes processing events
     */
    public EventProcessorTask(Executor executor, ShutdownCallback shutDownCallback) {
        this.taskQueue = new LinkedList<>();
        this.shutDownCallback = shutDownCallback;
        this.executor = executor;
    }

    /**
     * Schedules a batch of events for processing. Will schedule a new invoker task if none is currently active.
     * <p/>
     * If the current scheduler is in the process of being shut down, this method will return false.
     * <p/>
     * This method is thread safe.
     *
     * @param events    the events to schedule
     * @param processor the component that will do the actual processing of the events
     * @return true if the event was scheduled successfully, false if this scheduler is not available to process events
     * @throws IllegalStateException if the queue in this scheduler does not have the capacity to add this event
     */
    public synchronized boolean scheduleEvents(List<? extends EventMessage<?>> events,
                                               Consumer<List<? extends EventMessage<?>>> processor) {
        if (cleanedUp) {
            // this scheduler has been shut down; accept no more events
            return false;
        }
        // add the task to the queue which this scheduler processes
        taskQueue.add(new ProcessingTask(events, processor));
        if (!isScheduled) {
            isScheduled = true;
            executor.execute(this);
        }
        return true;
    }

    @Override
    public void run() {
        synchronized (runnerMonitor) {
            boolean mayContinue = true;
            int itemsAtStart = taskQueue.size();
            int processedItems = 0;
            while (mayContinue) {
                processNextTask();
                processedItems++;
                // Continue processing if there is no rescheduling involved and there are events in the queue, or if yielding failed
                mayContinue = (processedItems < itemsAtStart && !taskQueue.isEmpty()) || !yield();
            }
        }
    }

    private void processNextTask() {
        ProcessingTask task = nextTask();
        task.processor.accept(task.events);
    }

    private synchronized ProcessingTask nextTask() {
        return taskQueue.poll();
    }

    /**
     * Tries to yield to other threads by rescheduling processing of any further queued events. If rescheduling fails,
     * this call returns false, indicating that processing should continue in the current thread.
     * <p/>
     * This method is thread safe
     *
     * @return true if yielding succeeded, false otherwise.
     */
    private synchronized boolean yield() {
        if (taskQueue.isEmpty()) {
            cleanUp();
        } else {
            try {
                executor.execute(this);
                if (logger.isDebugEnabled()) {
                    logger.debug("Processing of event listener yielded.");
                }
            } catch (RejectedExecutionException e) {
                logger.info("Processing of event listener could not yield. Executor refused the task.");
                return false;
            }
        }
        return true;
    }

<<<<<<< HEAD
    private void waitUntilAllowedStartingTime() {
        long waitTimeRemaining = retryAfter - System.currentTimeMillis();
        if (waitTimeRemaining > 0) {
            try {
                logger.warn("Event processing started before delay expired. Forcing thread to sleep for {} millis.",
                            waitTimeRemaining);
                Thread.sleep(waitTimeRemaining);
            } catch (InterruptedException e) {
                logger.warn("Thread was interrupted while waiting for retry. Scheduling for immediate retry.");
                Thread.currentThread().interrupt();
            } finally {
                retryAfter = 0;
            }
        }
    }

    private boolean scheduleDelayedExecution(long waitTimeRemaining) {
        if (executor instanceof ScheduledExecutorService) {
            logger.debug("Executor supports delayed executing. Rescheduling for processing in {} millis",
                         waitTimeRemaining);
            ((ScheduledExecutorService) executor).schedule(this, waitTimeRemaining, TimeUnit.MILLISECONDS);
            return true;
        }
        return false;
    }

    /**
     * {@inheritDoc}
     */
    @Override
    public void run() {
        synchronized (runnerMonitor) {
            boolean mayContinue = true;
            waitUntilAllowedStartingTime();
            int itemsAtStart = eventQueue.size();
            int processedItems = 0;
            while (mayContinue) {
                RetryPolicy result = processNextEntry();
                processedItems++;
                // Continue processing if there is no rescheduling involved and there are events in the queue, or if yielding failed
                mayContinue = (processedItems < itemsAtStart
                        && !eventQueue.isEmpty()
                        && !result.requiresRescheduleEvent())
                        || !yield();
            }
            notifyProcessingHandlers();
        }
    }

    private void notifyProcessingHandlers() {
        if (!processedEvents.isEmpty()) {
            eventProcessingMonitor.onEventProcessingCompleted(processedEvents);
        }
        processedEvents.clear();
    }

    @SuppressWarnings("unchecked")
    private RetryPolicy processNextEntry() {
        final EventMessage<?> event = nextEvent();
        ProcessingResult processingResult = ProcessingResult.REGULAR;
        if (event != null) {
            UnitOfWork<EventMessage<?>> uow = null;
            try {
                uow = unitOfWorkFactory.createUnitOfWork(event);
                processingResult = doHandle(event, uow);
                if (processingResult.requiresRollback()) {
                    uow.rollback();
                } else {
                    uow.commit();
                }
                if (processingResult.requiresRescheduleEvent()) {
                    eventQueue.addFirst(event);
                } else if (processingResult.isFailure()) {
                    notifyProcessingHandlers();
                    eventProcessingMonitor.onEventProcessingFailed(Arrays.<EventMessage>asList(event),
                                                                   processingResult.getError());
                } else {
                    processedEvents.add(event);
                }
                retryAfter = System.currentTimeMillis() + processingResult.waitTime();
            } catch (Exception e) {
                processingResult = new ProcessingResult(errorHandler.handleError(e, event, null), e);
                if (processingResult.requiresRescheduleEvent()) {
                    eventQueue.addFirst(event);
                    retryAfter = System.currentTimeMillis() + processingResult.waitTime();
                }
                // the batch failed.
                if (uow != null && uow.isActive()) {
                    uow.rollback();
                }

                if (!processingResult.requiresRescheduleEvent()) {
                    // report successful messages to far...
                    notifyProcessingHandlers();
                    // report the failed message immediately after...
                    eventProcessingMonitor.onEventProcessingFailed(Collections.<EventMessage>singletonList(event), e);
                }
            }
        }
        return processingResult;
    }

    /**
     * Does the actual processing of the event. This method is invoked if the scheduler has decided this event is up
     * next for execution. Implementation should not pass this scheduling to an asynchronous executor
     *
     * @param event         The event to handle
     * @param unitOfWork    The unit of work that is processing the event
     * @return the policy for retrying/proceeding with this event
     */
    protected ProcessingResult doHandle(EventMessage<?> event, UnitOfWork<EventMessage<?>> unitOfWork) throws Exception {
        InterceptorChain<EventMessage<?>> interceptorChain = new DefaultInterceptorChain<>(unitOfWork,
                interceptors, (eventMessage, uow) -> {
            eventProcessingMonitor.prepare(event);
            Exception failure = null;
            for (EventListener member : listeners) {
                try {
                    eventProcessingMonitor.prepareForInvocation(event, member);
                    member.handle(event);
                } catch (Exception e) {
                    RetryPolicy policy = errorHandler.handleError(e, event, member);
                    if (policy.requiresRescheduleEvent() || policy.requiresRollback()) {
                        return new ProcessingResult(policy, e);
                    }
                    failure = e;
                }
            }
            return new ProcessingResult(RetryPolicy.proceed(), failure);
        });
        return (ProcessingResult) interceptorChain.proceed();
    }

=======
>>>>>>> 7caaedf7
    private synchronized void cleanUp() {
        isScheduled = false;
        cleanedUp = true;
        shutDownCallback.afterShutdown(this);
    }

    /**
     * Callback that allows the SequenceManager to receive a notification when this scheduler finishes processing
     * events.
     */
    @FunctionalInterface
    public interface ShutdownCallback {

        /**
         * Called when event processing is complete. This means that there are no more events waiting and the last
         * transactional batch has been committed successfully.
         *
         * @param scheduler the scheduler that completed processing.
         */
        void afterShutdown(EventProcessorTask scheduler);
    }

    private static class ProcessingTask {
        private final List<? extends EventMessage<?>> events;
        private final Consumer<List<? extends EventMessage<?>>> processor;

        public ProcessingTask(List<? extends EventMessage<?>> events,
                              Consumer<List<? extends EventMessage<?>>> processor) {
            this.events = events;
            this.processor = processor;
        }
    }
}<|MERGE_RESOLUTION|>--- conflicted
+++ resolved
@@ -131,141 +131,6 @@
         return true;
     }
 
-<<<<<<< HEAD
-    private void waitUntilAllowedStartingTime() {
-        long waitTimeRemaining = retryAfter - System.currentTimeMillis();
-        if (waitTimeRemaining > 0) {
-            try {
-                logger.warn("Event processing started before delay expired. Forcing thread to sleep for {} millis.",
-                            waitTimeRemaining);
-                Thread.sleep(waitTimeRemaining);
-            } catch (InterruptedException e) {
-                logger.warn("Thread was interrupted while waiting for retry. Scheduling for immediate retry.");
-                Thread.currentThread().interrupt();
-            } finally {
-                retryAfter = 0;
-            }
-        }
-    }
-
-    private boolean scheduleDelayedExecution(long waitTimeRemaining) {
-        if (executor instanceof ScheduledExecutorService) {
-            logger.debug("Executor supports delayed executing. Rescheduling for processing in {} millis",
-                         waitTimeRemaining);
-            ((ScheduledExecutorService) executor).schedule(this, waitTimeRemaining, TimeUnit.MILLISECONDS);
-            return true;
-        }
-        return false;
-    }
-
-    /**
-     * {@inheritDoc}
-     */
-    @Override
-    public void run() {
-        synchronized (runnerMonitor) {
-            boolean mayContinue = true;
-            waitUntilAllowedStartingTime();
-            int itemsAtStart = eventQueue.size();
-            int processedItems = 0;
-            while (mayContinue) {
-                RetryPolicy result = processNextEntry();
-                processedItems++;
-                // Continue processing if there is no rescheduling involved and there are events in the queue, or if yielding failed
-                mayContinue = (processedItems < itemsAtStart
-                        && !eventQueue.isEmpty()
-                        && !result.requiresRescheduleEvent())
-                        || !yield();
-            }
-            notifyProcessingHandlers();
-        }
-    }
-
-    private void notifyProcessingHandlers() {
-        if (!processedEvents.isEmpty()) {
-            eventProcessingMonitor.onEventProcessingCompleted(processedEvents);
-        }
-        processedEvents.clear();
-    }
-
-    @SuppressWarnings("unchecked")
-    private RetryPolicy processNextEntry() {
-        final EventMessage<?> event = nextEvent();
-        ProcessingResult processingResult = ProcessingResult.REGULAR;
-        if (event != null) {
-            UnitOfWork<EventMessage<?>> uow = null;
-            try {
-                uow = unitOfWorkFactory.createUnitOfWork(event);
-                processingResult = doHandle(event, uow);
-                if (processingResult.requiresRollback()) {
-                    uow.rollback();
-                } else {
-                    uow.commit();
-                }
-                if (processingResult.requiresRescheduleEvent()) {
-                    eventQueue.addFirst(event);
-                } else if (processingResult.isFailure()) {
-                    notifyProcessingHandlers();
-                    eventProcessingMonitor.onEventProcessingFailed(Arrays.<EventMessage>asList(event),
-                                                                   processingResult.getError());
-                } else {
-                    processedEvents.add(event);
-                }
-                retryAfter = System.currentTimeMillis() + processingResult.waitTime();
-            } catch (Exception e) {
-                processingResult = new ProcessingResult(errorHandler.handleError(e, event, null), e);
-                if (processingResult.requiresRescheduleEvent()) {
-                    eventQueue.addFirst(event);
-                    retryAfter = System.currentTimeMillis() + processingResult.waitTime();
-                }
-                // the batch failed.
-                if (uow != null && uow.isActive()) {
-                    uow.rollback();
-                }
-
-                if (!processingResult.requiresRescheduleEvent()) {
-                    // report successful messages to far...
-                    notifyProcessingHandlers();
-                    // report the failed message immediately after...
-                    eventProcessingMonitor.onEventProcessingFailed(Collections.<EventMessage>singletonList(event), e);
-                }
-            }
-        }
-        return processingResult;
-    }
-
-    /**
-     * Does the actual processing of the event. This method is invoked if the scheduler has decided this event is up
-     * next for execution. Implementation should not pass this scheduling to an asynchronous executor
-     *
-     * @param event         The event to handle
-     * @param unitOfWork    The unit of work that is processing the event
-     * @return the policy for retrying/proceeding with this event
-     */
-    protected ProcessingResult doHandle(EventMessage<?> event, UnitOfWork<EventMessage<?>> unitOfWork) throws Exception {
-        InterceptorChain<EventMessage<?>> interceptorChain = new DefaultInterceptorChain<>(unitOfWork,
-                interceptors, (eventMessage, uow) -> {
-            eventProcessingMonitor.prepare(event);
-            Exception failure = null;
-            for (EventListener member : listeners) {
-                try {
-                    eventProcessingMonitor.prepareForInvocation(event, member);
-                    member.handle(event);
-                } catch (Exception e) {
-                    RetryPolicy policy = errorHandler.handleError(e, event, member);
-                    if (policy.requiresRescheduleEvent() || policy.requiresRollback()) {
-                        return new ProcessingResult(policy, e);
-                    }
-                    failure = e;
-                }
-            }
-            return new ProcessingResult(RetryPolicy.proceed(), failure);
-        });
-        return (ProcessingResult) interceptorChain.proceed();
-    }
-
-=======
->>>>>>> 7caaedf7
     private synchronized void cleanUp() {
         isScheduled = false;
         cleanedUp = true;
