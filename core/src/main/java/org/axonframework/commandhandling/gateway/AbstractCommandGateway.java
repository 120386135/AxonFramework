/*
 * Copyright (c) 2010-2014. Axon Framework
 *
 * Licensed under the Apache License, Version 2.0 (the "License");
 * you may not use this file except in compliance with the License.
 * You may obtain a copy of the License at
 *
 *     http://www.apache.org/licenses/LICENSE-2.0
 *
 * Unless required by applicable law or agreed to in writing, software
 * distributed under the License is distributed on an "AS IS" BASIS,
 * WITHOUT WARRANTIES OR CONDITIONS OF ANY KIND, either express or implied.
 * See the License for the specific language governing permissions and
 * limitations under the License.
 */

package org.axonframework.commandhandling.gateway;

import org.axonframework.commandhandling.CommandBus;
import org.axonframework.commandhandling.CommandCallback;
import org.axonframework.commandhandling.CommandMessage;
import org.axonframework.commandhandling.callbacks.LoggingCallback;
<<<<<<< HEAD
import org.axonframework.common.Assert;
import org.axonframework.common.Registration;
=======
import org.axonframework.common.AxonConfigurationException;
>>>>>>> 97d81c9f
import org.axonframework.messaging.MessageDispatchInterceptor;

import java.util.List;
import java.util.concurrent.CopyOnWriteArrayList;

import static java.util.Arrays.asList;
import static org.axonframework.commandhandling.GenericCommandMessage.asCommandMessage;
import static org.axonframework.common.BuilderUtils.assertNonNull;

/**
 * Abstract implementation of a CommandGateway, which handles the dispatch interceptors and retrying on failure. The
 * actual dispatching of commands is left to the subclasses.
 *
 * @author Allard Buijze
 * @since 2.2
 */
public abstract class AbstractCommandGateway {

    private final CommandBus commandBus;
    private final RetryScheduler retryScheduler;
    private final List<MessageDispatchInterceptor<? super CommandMessage<?>>> dispatchInterceptors = new CopyOnWriteArrayList<>();

    /**
     * Instantiate an {@link AbstractCommandGateway} based on the fields contained in the {@link Builder}.
     * <p>
     * Will assert that the {@link CommandBus} is not {@code null} and throws an {@link AxonConfigurationException}
     * if it is.
     *
     * @param builder the {@link Builder} used to instantiate a {@link AbstractCommandGateway} instance
     */
<<<<<<< HEAD
    protected AbstractCommandGateway(CommandBus commandBus, RetryScheduler retryScheduler,
                                     List<MessageDispatchInterceptor<? super CommandMessage<?>>> messageDispatchInterceptors) {
        Assert.notNull(commandBus, () -> "commandBus may not be null");
        this.commandBus = commandBus;
        messageDispatchInterceptors.forEach(this::registerDispatchInterceptor);
        this.retryScheduler = retryScheduler;
=======
    protected AbstractCommandGateway(Builder builder) {
        builder.validate();
        this.commandBus = builder.commandBus;
        this.retryScheduler = builder.retryScheduler;
        this.dispatchInterceptors = builder.dispatchInterceptors;
>>>>>>> 97d81c9f
    }

    /**
     * Sends the given {@code command}, and invokes the {@code callback} when the command is processed.
     *
     * @param command  The command to dispatch
     * @param callback The callback to notify with the processing result
     * @param <R>      The type of response expected from the command
     */
    protected <C, R> void send(C command, CommandCallback<? super C, ? super R> callback) {
        CommandMessage<? extends C> commandMessage = processInterceptors(asCommandMessage(command));
        CommandCallback<? super C, ? super R> commandCallback = callback;
        if (retryScheduler != null) {
            commandCallback = new RetryingCallback<>(callback, retryScheduler, commandBus);
        }
        commandBus.dispatch(commandMessage, commandCallback);
    }

    /**
     * Dispatches a command without callback. When dispatching fails, since there is no callback, the command will
     * <em>not</em> be retried.
     *
     * @param command The command to dispatch
     */
    protected void sendAndForget(Object command) {
        if (retryScheduler == null) {
            commandBus.dispatch(processInterceptors(asCommandMessage(command)));
        } else {
            CommandMessage<?> commandMessage = asCommandMessage(command);
            send(commandMessage, LoggingCallback.INSTANCE);
        }
    }

    /**
     * Registers a command dispatch interceptor within a {@link CommandGateway}.
     *
     * @param interceptor To intercept command messages
     * @return a registration which can be used to cancel the registration of given interceptor
     */
    protected Registration registerDispatchInterceptor(
            MessageDispatchInterceptor<? super CommandMessage<?>> interceptor) {
        dispatchInterceptors.add(interceptor);
        return () -> dispatchInterceptors.remove(interceptor);
    }

    /**
     * Invokes all the dispatch interceptors and returns the CommandMessage instance that should be dispatched.
     *
     * @param commandMessage The incoming command message
     * @return The command message to dispatch
     */
    @SuppressWarnings("unchecked")
    protected <C> CommandMessage<? extends C> processInterceptors(CommandMessage<C> commandMessage) {
        CommandMessage<? extends C> message = commandMessage;
        for (MessageDispatchInterceptor<? super CommandMessage<?>> dispatchInterceptor : dispatchInterceptors) {
            message = (CommandMessage) dispatchInterceptor.handle(message);
        }
        return message;
    }

    /**
     * Returns the CommandBus used by this gateway. Should be used to monitoring or testing.
     *
     * @return The CommandBus used by this gateway
     */
    public CommandBus getCommandBus() {
        return commandBus;
    }

    /**
     * Abstract Builder class to instantiate {@link AbstractCommandGateway} implementations.
     * <p>
     * The {@code dispatchInterceptors} are defaulted to an empty list.
     * The {@link CommandBus} is a <b>hard requirements</b> and as such should be provided.
     */
    public abstract static class Builder {

        private CommandBus commandBus;
        private RetryScheduler retryScheduler;
        private List<MessageDispatchInterceptor<? super CommandMessage<?>>> dispatchInterceptors =
                Collections.emptyList();

        /**
         * Sets the {@link CommandBus} used to dispatch commands.
         *
         * @param commandBus a {@link CommandBus} used to dispatch commands
         * @return the current Builder instance, for fluent interfacing
         */
        public Builder commandBus(CommandBus commandBus) {
            assertNonNull(commandBus, "CommandBus may not be null");
            this.commandBus = commandBus;
            return this;
        }

        /**
         * Sets the {@link RetryScheduler} capable of performing retries of failed commands. May be {@code null} when
         * to prevent retries.
         *
         * @param retryScheduler a {@link RetryScheduler} capable of performing retries of failed commands
         * @return the current Builder instance, for fluent interfacing
         */
        public Builder retryScheduler(RetryScheduler retryScheduler) {
            this.retryScheduler = retryScheduler;
            return this;
        }

        /**
         * Sets the {@link List} of {@link MessageDispatchInterceptor}s for {@link CommandMessage}s.
         * Are invoked when a command is being dispatched.
         *
         * @param dispatchInterceptors which are invoked when a command is being dispatched
         * @return the current Builder instance, for fluent interfacing
         */
        public Builder dispatchInterceptors(
                MessageDispatchInterceptor<? super CommandMessage<?>>... dispatchInterceptors) {
            return dispatchInterceptors(asList(dispatchInterceptors));
        }

        /**
         * Sets the {@link List} of {@link MessageDispatchInterceptor}s for {@link CommandMessage}s.
         * Are invoked when a command is being dispatched.
         *
         * @param dispatchInterceptors which are invoked when a command is being dispatched
         * @return the current Builder instance, for fluent interfacing
         */
        public Builder dispatchInterceptors(
                List<MessageDispatchInterceptor<? super CommandMessage<?>>> dispatchInterceptors) {
            this.dispatchInterceptors = dispatchInterceptors != null && !dispatchInterceptors.isEmpty()
                    ? new ArrayList<>(dispatchInterceptors)
                    : Collections.emptyList();
            return this;
        }

        /**
         * Validate whether the fields contained in this Builder as set accordingly.
         *
         * @throws AxonConfigurationException if one field is asserted to be incorrect according to the Builder's
         *                                    specifications
         */
        protected void validate() {
            assertNonNull(commandBus, "The CommandBus is a hard requirement and should be provided");
        }
    }
}<|MERGE_RESOLUTION|>--- conflicted
+++ resolved
@@ -20,12 +20,9 @@
 import org.axonframework.commandhandling.CommandCallback;
 import org.axonframework.commandhandling.CommandMessage;
 import org.axonframework.commandhandling.callbacks.LoggingCallback;
-<<<<<<< HEAD
 import org.axonframework.common.Assert;
 import org.axonframework.common.Registration;
-=======
 import org.axonframework.common.AxonConfigurationException;
->>>>>>> 97d81c9f
 import org.axonframework.messaging.MessageDispatchInterceptor;
 
 import java.util.List;
@@ -46,7 +43,7 @@
 
     private final CommandBus commandBus;
     private final RetryScheduler retryScheduler;
-    private final List<MessageDispatchInterceptor<? super CommandMessage<?>>> dispatchInterceptors = new CopyOnWriteArrayList<>();
+    private final List<MessageDispatchInterceptor<? super CommandMessage<?>>> dispatchInterceptors;
 
     /**
      * Instantiate an {@link AbstractCommandGateway} based on the fields contained in the {@link Builder}.
@@ -56,20 +53,11 @@
      *
      * @param builder the {@link Builder} used to instantiate a {@link AbstractCommandGateway} instance
      */
-<<<<<<< HEAD
-    protected AbstractCommandGateway(CommandBus commandBus, RetryScheduler retryScheduler,
-                                     List<MessageDispatchInterceptor<? super CommandMessage<?>>> messageDispatchInterceptors) {
-        Assert.notNull(commandBus, () -> "commandBus may not be null");
-        this.commandBus = commandBus;
-        messageDispatchInterceptors.forEach(this::registerDispatchInterceptor);
-        this.retryScheduler = retryScheduler;
-=======
     protected AbstractCommandGateway(Builder builder) {
         builder.validate();
         this.commandBus = builder.commandBus;
         this.retryScheduler = builder.retryScheduler;
         this.dispatchInterceptors = builder.dispatchInterceptors;
->>>>>>> 97d81c9f
     }
 
     /**
@@ -150,7 +138,7 @@
         private CommandBus commandBus;
         private RetryScheduler retryScheduler;
         private List<MessageDispatchInterceptor<? super CommandMessage<?>>> dispatchInterceptors =
-                Collections.emptyList();
+                new CopyOnWriteArrayList<>();
 
         /**
          * Sets the {@link CommandBus} used to dispatch commands.
@@ -198,8 +186,8 @@
         public Builder dispatchInterceptors(
                 List<MessageDispatchInterceptor<? super CommandMessage<?>>> dispatchInterceptors) {
             this.dispatchInterceptors = dispatchInterceptors != null && !dispatchInterceptors.isEmpty()
-                    ? new ArrayList<>(dispatchInterceptors)
-                    : Collections.emptyList();
+                    ? new CopyOnWriteArrayList<>(dispatchInterceptors)
+                    : new CopyOnWriteArrayList<>();
             return this;
         }
 
