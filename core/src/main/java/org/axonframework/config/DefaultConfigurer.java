--- conflicted
+++ resolved
@@ -128,31 +128,6 @@
     private boolean initialized = false;
 
     /**
-<<<<<<< HEAD
-     * Initialize the Configurer.
-     */
-    protected DefaultConfigurer() {
-        components.put(ParameterResolverFactory.class,
-                       new Component<>(config, "parameterResolverFactory", this::defaultParameterResolverFactory));
-        components.put(Serializer.class, new Component<>(config, "serializer", this::defaultSerializer));
-        components.put(CommandBus.class, new Component<>(config, "commandBus", this::defaultCommandBus));
-        components.put(EventBus.class, new Component<>(config, "eventBus", this::defaultEventBus));
-        components.put(EventStore.class, new Component<>(config, "eventStore", Configuration::eventStore));
-        components.put(CommandGateway.class, new Component<>(config, "commandGateway", this::defaultCommandGateway));
-        components.put(QueryBus.class, new Component<>(config, "queryBus", this::defaultQueryBus));
-        components.put(QueryGateway.class, new Component<>(config, "queryGateway", this::defaultQueryGateway));
-        components.put(ResourceInjector.class,
-                       new Component<>(config, "resourceInjector", this::defaultResourceInjector));
-        components.put(DeadlineManager.class, new Component<>(config, "deadlineManager", this::defaultDeadlineManager));
-        eventProcessorRegistry = new Component<>(
-                config, "eventProcessorRegistry", c -> defaultEventProcessorRegistry()
-        );
-        components.put(EventProcessorRegistry.class, eventProcessorRegistry);
-    }
-
-    /**
-=======
->>>>>>> 15de3ffb
      * Returns a Configurer instance with default components configured, such as a {@link SimpleCommandBus} and
      * {@link SimpleEventBus}.
      *
@@ -225,10 +200,10 @@
         components.put(QueryGateway.class, new Component<>(config, "queryGateway", this::defaultQueryGateway));
         components.put(ResourceInjector.class,
                        new Component<>(config, "resourceInjector", this::defaultResourceInjector));
-
-        eventProcessorRegistry = new Component<>(config,
-                                                 "eventProcessorRegistry",
-                                                 c -> defaultEventProcessorRegistry());
+        components.put(DeadlineManager.class, new Component<>(config, "deadlineManager", this::defaultDeadlineManager));
+        eventProcessorRegistry = new Component<>(
+                config, "eventProcessorRegistry", c -> defaultEventProcessorRegistry()
+        );
         components.put(EventProcessorRegistry.class, eventProcessorRegistry);
     }
 
@@ -430,7 +405,8 @@
 
             Registration registration = new AnnotationQueryHandlerAdapter(annotatedHandler,
                                                                           config.parameterResolverFactory(),
-                                                                          config.handlerDefinition(annotatedHandler.getClass()))
+                                                                          config.handlerDefinition(annotatedHandler
+                                                                                                           .getClass()))
                     .subscribe(config.queryBus());
             shutdownHandlers.add(new RunnableHandler(phase, registration::cancel));
         }));
@@ -480,7 +456,8 @@
     }
 
     @Override
-    public Configurer registerHandlerDefinition(BiFunction<Configuration, Class, HandlerDefinition> handlerDefinitionClass) {
+    public Configurer registerHandlerDefinition(
+            BiFunction<Configuration, Class, HandlerDefinition> handlerDefinitionClass) {
         this.handlerDefinition.update(c -> clazz -> handlerDefinitionClass.apply(c, clazz));
         return this;
     }
@@ -555,6 +532,7 @@
     }
 
     private static class ConsumerHandler {
+
         private final int phase;
         private final Consumer<Configuration> handler;
 
@@ -573,6 +551,7 @@
     }
 
     private static class RunnableHandler {
+
         private final int phase;
         private final Runnable handler;
 
@@ -661,50 +640,10 @@
         public void onStart(int phase, Runnable startHandler) {
             startHandlers.add(new RunnableHandler(phase, startHandler));
         }
-<<<<<<< HEAD
-    }
-
-    private static class ConsumerHandler {
-
-        private final int phase;
-        private final Consumer<Configuration> handler;
-
-        private ConsumerHandler(int phase, Consumer<Configuration> handler) {
-            this.phase = phase;
-            this.handler = handler;
-        }
-
-        public int phase() {
-            return phase;
-        }
-
-        public void accept(Configuration configuration) {
-            handler.accept(configuration);
-        }
-    }
-
-    private static class RunnableHandler {
-
-        private final int phase;
-        private final Runnable handler;
-
-        private RunnableHandler(int phase, Runnable handler) {
-            this.phase = phase;
-            this.handler = handler;
-        }
-
-        public int phase() {
-            return phase;
-        }
-
-        public void run() {
-            handler.run();
-=======
 
         @Override
         public HandlerDefinition handlerDefinition(Class<?> inspectedType) {
             return handlerDefinition.get().apply(inspectedType);
->>>>>>> 15de3ffb
         }
     }
 }