--- conflicted
+++ resolved
@@ -106,14 +106,9 @@
         ScheduleToken token = testSubject.schedule(Duration.ofMillis(30), new StubEvent());
         assertTrue(token.toString().contains("Quartz"));
         assertTrue(token.toString().contains(GROUP_ID));
-<<<<<<< HEAD
         latch.await(1, TimeUnit.SECONDS);
 
         AssertUtils.assertWithin(1, TimeUnit.SECONDS, () -> verify(mockTransaction).commit());
-=======
-
-        assertTrue("expected transaction to be committed within 1 second", latch.await(1, TimeUnit.SECONDS));
->>>>>>> 37e79715
         InOrder inOrder = inOrder(transactionManager, eventBus, mockTransaction);
         inOrder.verify(transactionManager).startTransaction();
         inOrder.verify(eventBus).publish(isA(EventMessage.class));
