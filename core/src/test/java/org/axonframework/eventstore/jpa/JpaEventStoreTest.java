--- conflicted
+++ resolved
@@ -1,566 +1,561 @@
-/*
- * Copyright (c) 2010-2011. Axon Framework
- *
- * Licensed under the Apache License, Version 2.0 (the "License");
- * you may not use this file except in compliance with the License.
- * You may obtain a copy of the License at
- *
- *     http://www.apache.org/licenses/LICENSE-2.0
- *
- * Unless required by applicable law or agreed to in writing, software
- * distributed under the License is distributed on an "AS IS" BASIS,
- * WITHOUT WARRANTIES OR CONDITIONS OF ANY KIND, either express or implied.
- * See the License for the specific language governing permissions and
- * limitations under the License.
- */
-
-package org.axonframework.eventstore.jpa;
-
-import org.axonframework.common.jpa.SimpleEntityManagerProvider;
-import org.axonframework.domain.DomainEventMessage;
-import org.axonframework.domain.DomainEventStream;
-import org.axonframework.domain.GenericDomainEventMessage;
-import org.axonframework.domain.MetaData;
-import org.axonframework.domain.SimpleDomainEventStream;
-import org.axonframework.eventhandling.annotation.EventHandler;
-import org.axonframework.eventsourcing.annotation.AbstractAnnotatedAggregateRoot;
-import org.axonframework.eventstore.EventStreamNotFoundException;
-import org.axonframework.eventstore.EventVisitor;
-import org.axonframework.eventstore.management.CriteriaBuilder;
-import org.axonframework.repository.ConcurrencyException;
-import org.axonframework.serializer.SerializedObject;
-import org.axonframework.serializer.SerializedType;
-import org.axonframework.serializer.Serializer;
-import org.axonframework.serializer.SimpleSerializedObject;
-import org.joda.time.DateTime;
-import org.joda.time.DateTimeUtils;
-import org.junit.*;
-import org.junit.runner.*;
-import org.mockito.*;
-import org.springframework.beans.factory.annotation.Autowired;
-import org.springframework.test.context.ContextConfiguration;
-import org.springframework.test.context.junit4.SpringJUnit4ClassRunner;
-import org.springframework.transaction.annotation.Transactional;
-
-import java.util.ArrayList;
-import java.util.Arrays;
-import java.util.Collections;
-import java.util.List;
-import java.util.UUID;
-import javax.persistence.EntityManager;
-import javax.persistence.PersistenceContext;
-import javax.persistence.PersistenceException;
-
-import static org.junit.Assert.*;
-import static org.mockito.Mockito.*;
-
-/**
- * @author Allard Buijze
- * @author Frank Versnel
- */
-@RunWith(SpringJUnit4ClassRunner.class)
-@ContextConfiguration(locations = {
-        "classpath:/META-INF/spring/db-context.xml",
-        "classpath:/META-INF/spring/test-context.xml"})
-@Transactional()
-public class JpaEventStoreTest {
-
-    @Autowired
-    private JpaEventStore testSubject;
-
-    @PersistenceContext
-    private EntityManager entityManager;
-
-    private StubAggregateRoot aggregate1;
-    private StubAggregateRoot aggregate2;
-    private Object mockAggregateIdentifier;
-
-    @Before
-    public void setUp() {
-        mockAggregateIdentifier = UUID.randomUUID();
-        aggregate1 = new StubAggregateRoot(mockAggregateIdentifier);
-        for (int t = 0; t < 10; t++) {
-            aggregate1.changeState();
-        }
-
-        aggregate2 = new StubAggregateRoot();
-        aggregate2.changeState();
-        aggregate2.changeState();
-        aggregate2.changeState();
-        entityManager.createQuery("DELETE FROM DomainEventEntry").executeUpdate();
-    }
-
-    @After
-    public void tearDown() {
-        // just to make sure
-        DateTimeUtils.setCurrentMillisSystem();
-    }
-
-    @Test(expected = IllegalArgumentException.class)
-    public void testStoreAndLoadEvents_BadIdentifierType() {
-        testSubject.appendEvents("type", new SimpleDomainEventStream(
-                new GenericDomainEventMessage<Object>(new BadIdentifierType(), 1, new Object())));
-    }
-
-    @Test
-    public void testStoreAndLoadEvents() {
-        assertNotNull(testSubject);
-        testSubject.appendEvents("test", aggregate1.getUncommittedEvents());
-        entityManager.flush();
-        assertEquals((long) aggregate1.getUncommittedEventCount(),
-                     entityManager.createQuery("SELECT count(e) FROM DomainEventEntry e").getSingleResult());
-
-        // we store some more events to make sure only correct events are retrieved
-        testSubject.appendEvents("test", new SimpleDomainEventStream(
-                new GenericDomainEventMessage<Object>(aggregate2.getIdentifier(),
-                                                      0,
-                                                      new Object(),
-                                                      Collections.singletonMap("key", (Object) "Value"))));
-        entityManager.flush();
-        entityManager.clear();
-
-        DomainEventStream events = testSubject.readEvents("test", aggregate1.getIdentifier());
-        List<DomainEventMessage> actualEvents = new ArrayList<DomainEventMessage>();
-        while (events.hasNext()) {
-            DomainEventMessage event = events.next();
-            event.getPayload();
-            event.getMetaData();
-            actualEvents.add(event);
-        }
-        assertEquals(aggregate1.getUncommittedEventCount(), actualEvents.size());
-
-        /// we make sure persisted events have the same MetaData alteration logic
-        DomainEventStream other = testSubject.readEvents("test", aggregate2.getIdentifier());
-        assertTrue(other.hasNext());
-        DomainEventMessage messageWithMetaData = other.next();
-        DomainEventMessage altered = messageWithMetaData.withMetaData(Collections.singletonMap("key2",
-                                                                                               (Object) "value"));
-        DomainEventMessage combined = messageWithMetaData.andMetaData(Collections.singletonMap("key2",
-                                                                                               (Object) "value"));
-        assertTrue(altered.getMetaData().containsKey("key2"));
-        altered.getPayload();
-        assertFalse(altered.getMetaData().containsKey("key"));
-        assertTrue(altered.getMetaData().containsKey("key2"));
-        assertTrue(combined.getMetaData().containsKey("key"));
-        assertTrue(combined.getMetaData().containsKey("key2"));
-        assertNotNull(messageWithMetaData.getPayload());
-        assertNotNull(messageWithMetaData.getMetaData());
-        assertFalse(messageWithMetaData.getMetaData().isEmpty());
-    }
-
-    @Test
-    public void testLoad_LargeAmountOfEvents() {
-        List<DomainEventMessage<String>> domainEvents = new ArrayList<DomainEventMessage<String>>(110);
-        String aggregateIdentifier = "id";
-        for (int t = 0; t < 110; t++) {
-            domainEvents.add(new GenericDomainEventMessage<String>(aggregateIdentifier, (long) t,
-                                                                   "Mock contents", MetaData.emptyInstance()));
-        }
-        testSubject.appendEvents("test", new SimpleDomainEventStream(domainEvents));
-        entityManager.flush();
-        entityManager.clear();
-
-        DomainEventStream events = testSubject.readEvents("test", aggregateIdentifier);
-        long t = 0L;
-        while (events.hasNext()) {
-            DomainEventMessage event = events.next();
-            assertEquals(t, event.getSequenceNumber());
-            t++;
-        }
-        assertEquals(110L, t);
-    }
-
-    @Test
-    public void testLoad_LargeAmountOfEventsInSmallBatches() {
-        testSubject.setBatchSize(10);
-        testLoad_LargeAmountOfEvents();
-    }
-
-    @Test
-    public void testEntireStreamIsReadOnUnserializableSnapshot_WithException() {
-        List<DomainEventMessage<String>> domainEvents = new ArrayList<DomainEventMessage<String>>(110);
-        String aggregateIdentifier = "id";
-        for (int t = 0; t < 110; t++) {
-            domainEvents.add(new GenericDomainEventMessage<String>(aggregateIdentifier, (long) t,
-                                                                   "Mock contents", MetaData.emptyInstance()));
-        }
-        testSubject.appendEvents("test", new SimpleDomainEventStream(domainEvents));
-        final Serializer serializer = new Serializer() {
-
-            @Override
-            public <T> SerializedObject<T> serialize(Object object, Class<T> expectedType) {
-                Assert.assertEquals(byte[].class, expectedType);
-                return new SimpleSerializedObject("this ain't gonna work".getBytes(), byte[].class, "failingType", 0);
-            }
-
-            @Override
-            public Object deserialize(SerializedObject serializedObject) {
-                throw new UnsupportedOperationException("Not implemented yet");
-            }
-
-            @Override
-            public Class classForType(SerializedType type) {
-                try {
-                    return Class.forName(type.getName());
-                } catch (ClassNotFoundException e) {
-                    return null;
-                }
-            }
-        };
-        final DomainEventMessage<String> stubDomainEvent = new GenericDomainEventMessage<String>(
-                aggregateIdentifier,
-                (long) 30,
-                "Mock contents", MetaData.emptyInstance()
-        );
-        SnapshotEventEntry entry = new SnapshotEventEntry(
-                "test", stubDomainEvent,
-                serializer.serialize(stubDomainEvent.getPayload(), byte[].class),
-                serializer.serialize(stubDomainEvent.getMetaData(), byte[].class));
-        entityManager.persist(entry);
-        entityManager.flush();
-        entityManager.clear();
-
-        DomainEventStream stream = testSubject.readEvents("test", aggregateIdentifier);
-        assertEquals(0L, stream.peek().getSequenceNumber());
-    }
-
-    @Test
-    public void testEntireStreamIsReadOnUnserializableSnapshot_WithError() {
-        List<DomainEventMessage<String>> domainEvents = new ArrayList<DomainEventMessage<String>>(110);
-        String aggregateIdentifier = "id";
-        for (int t = 0; t < 110; t++) {
-            domainEvents.add(new GenericDomainEventMessage<String>(aggregateIdentifier, (long) t,
-                                                                   "Mock contents", MetaData.emptyInstance()));
-        }
-        testSubject.appendEvents("test", new SimpleDomainEventStream(domainEvents));
-        final Serializer serializer = new Serializer() {
-
-            @Override
-            public <T> SerializedObject<T> serialize(Object object, Class<T> expectedType) {
-                // this will cause InstantiationError, since it is an interface
-                Assert.assertEquals(byte[].class, expectedType);
-                return new SimpleSerializedObject("<org.axonframework.eventhandling.EventListener />".getBytes(),
-                                                  byte[].class,
-                                                  "failingType",
-                                                  0);
-            }
-
-            @Override
-            public List<Object> deserialize(SerializedObject serializedObject) {
-                throw new UnsupportedOperationException("Not implemented yet");
-            }
-
-            @Override
-            public List<Class> classForType(SerializedType type) {
-                try {
-                    return Arrays.asList(new Class[] {Class.forName(type.getName())});
-                } catch (ClassNotFoundException e) {
-                    return null;
-                }
-            }
-        };
-        final DomainEventMessage<String> stubDomainEvent = new GenericDomainEventMessage<String>(
-                aggregateIdentifier,
-                (long) 30,
-                "Mock contents", MetaData.emptyInstance()
-        );
-        SnapshotEventEntry entry = new SnapshotEventEntry(
-                "test", stubDomainEvent,
-                serializer.serialize(stubDomainEvent.getPayload(), byte[].class),
-                serializer.serialize(stubDomainEvent.getMetaData(), byte[].class));
-        entityManager.persist(entry);
-        entityManager.flush();
-        entityManager.clear();
-
-        DomainEventStream stream = testSubject.readEvents("test", aggregateIdentifier);
-        assertEquals(0L, stream.peek().getSequenceNumber());
-    }
-
-    @Test
-    public void testLoad_LargeAmountOfEventsWithSnapshot() {
-        List<DomainEventMessage<String>> domainEvents = new ArrayList<DomainEventMessage<String>>(110);
-        String aggregateIdentifier = "id";
-        for (int t = 0; t < 110; t++) {
-            domainEvents.add(new GenericDomainEventMessage<String>(aggregateIdentifier, (long) t,
-                                                                   "Mock contents", MetaData.emptyInstance()));
-        }
-        testSubject.appendEvents("test", new SimpleDomainEventStream(domainEvents));
-        testSubject.appendSnapshotEvent("test", new GenericDomainEventMessage<String>(aggregateIdentifier, (long) 30,
-                                                                                      "Mock contents",
-                                                                                      MetaData.emptyInstance()
-        ));
-        entityManager.flush();
-        entityManager.clear();
-
-        DomainEventStream events = testSubject.readEvents("test", aggregateIdentifier);
-        long t = 30L;
-        while (events.hasNext()) {
-            DomainEventMessage event = events.next();
-            assertEquals(t, event.getSequenceNumber());
-            t++;
-        }
-        assertEquals(110L, t);
-    }
-
-    @Test
-    public void testLoadWithSnapshotEvent() {
-        testSubject.appendEvents("test", aggregate1.getUncommittedEvents());
-        aggregate1.commitEvents();
-        entityManager.flush();
-        entityManager.clear();
-        testSubject.appendSnapshotEvent("test", aggregate1.createSnapshotEvent());
-        entityManager.flush();
-        entityManager.clear();
-        aggregate1.changeState();
-        testSubject.appendEvents("test", aggregate1.getUncommittedEvents());
-        aggregate1.commitEvents();
-
-        DomainEventStream actualEventStream = testSubject.readEvents("test", aggregate1.getIdentifier());
-        List<DomainEventMessage> domainEvents = new ArrayList<DomainEventMessage>();
-        while (actualEventStream.hasNext()) {
-            DomainEventMessage next = actualEventStream.next();
-            domainEvents.add(next);
-            assertEquals(aggregate1.getIdentifier(), next.getAggregateIdentifier());
-        }
-
-        assertEquals(2, domainEvents.size());
-    }
-
-    @Test(expected = EventStreamNotFoundException.class)
-    public void testLoadNonExistent() {
-        testSubject.readEvents("Stub", UUID.randomUUID());
-    }
-
-    @Test
-    public void testVisitAllEvents() {
-        EventVisitor eventVisitor = mock(EventVisitor.class);
-        testSubject.appendEvents("test", new SimpleDomainEventStream(createDomainEvents(77)));
-        testSubject.appendEvents("test", new SimpleDomainEventStream(createDomainEvents(23)));
-
-        testSubject.visitEvents(eventVisitor);
-        verify(eventVisitor, times(100)).doWithEvent(isA(DomainEventMessage.class));
-    }
-
-    @Test
-    public void testVisitEvents_AfterTimestamp() {
-        EventVisitor eventVisitor = mock(EventVisitor.class);
-        DateTimeUtils.setCurrentMillisFixed(new DateTime(2011, 12, 18, 12, 59, 59, 999).getMillis());
-        testSubject.appendEvents("test", new SimpleDomainEventStream(createDomainEvents(11)));
-        DateTime onePM = new DateTime(2011, 12, 18, 13, 0, 0, 0);
-        DateTimeUtils.setCurrentMillisFixed(onePM.getMillis());
-        testSubject.appendEvents("test", new SimpleDomainEventStream(createDomainEvents(12)));
-        DateTimeUtils.setCurrentMillisFixed(new DateTime(2011, 12, 18, 14, 0, 0, 0).getMillis());
-        testSubject.appendEvents("test", new SimpleDomainEventStream(createDomainEvents(13)));
-        DateTimeUtils.setCurrentMillisFixed(new DateTime(2011, 12, 18, 14, 0, 0, 1).getMillis());
-        testSubject.appendEvents("test", new SimpleDomainEventStream(createDomainEvents(14)));
-        DateTimeUtils.setCurrentMillisSystem();
-
-        CriteriaBuilder criteriaBuilder = testSubject.newCriteriaBuilder();
-        testSubject.visitEvents(criteriaBuilder.property("timeStamp").greaterThan(onePM), eventVisitor);
-        verify(eventVisitor, times(13 + 14)).doWithEvent(isA(DomainEventMessage.class));
-    }
-
-    @Test
-    public void testVisitEvents_BetweenTimestamps() {
-        EventVisitor eventVisitor = mock(EventVisitor.class);
-        DateTimeUtils.setCurrentMillisFixed(new DateTime(2011, 12, 18, 12, 59, 59, 999).getMillis());
-        testSubject.appendEvents("test", new SimpleDomainEventStream(createDomainEvents(11)));
-        DateTime onePM = new DateTime(2011, 12, 18, 13, 0, 0, 0);
-        DateTimeUtils.setCurrentMillisFixed(onePM.getMillis());
-        testSubject.appendEvents("test", new SimpleDomainEventStream(createDomainEvents(12)));
-        DateTime twoPM = new DateTime(2011, 12, 18, 14, 0, 0, 0);
-        DateTimeUtils.setCurrentMillisFixed(twoPM.getMillis());
-        testSubject.appendEvents("test", new SimpleDomainEventStream(createDomainEvents(13)));
-        DateTimeUtils.setCurrentMillisFixed(new DateTime(2011, 12, 18, 14, 0, 0, 1).getMillis());
-        testSubject.appendEvents("test", new SimpleDomainEventStream(createDomainEvents(14)));
-        DateTimeUtils.setCurrentMillisSystem();
-
-        CriteriaBuilder criteriaBuilder = testSubject.newCriteriaBuilder();
-        testSubject.visitEvents(criteriaBuilder.property("timeStamp").greaterThanEquals(onePM)
-                                               .and(criteriaBuilder.property("timeStamp").lessThanEquals(twoPM)),
-                                eventVisitor);
-        verify(eventVisitor, times(12 + 13)).doWithEvent(isA(DomainEventMessage.class));
-    }
-
-    @Test
-    public void testVisitEvents_OnOrAfterTimestamp() {
-        EventVisitor eventVisitor = mock(EventVisitor.class);
-        DateTimeUtils.setCurrentMillisFixed(new DateTime(2011, 12, 18, 12, 59, 59, 999).getMillis());
-        testSubject.appendEvents("test", new SimpleDomainEventStream(createDomainEvents(11)));
-        DateTime onePM = new DateTime(2011, 12, 18, 13, 0, 0, 0);
-        DateTimeUtils.setCurrentMillisFixed(onePM.getMillis());
-        testSubject.appendEvents("test", new SimpleDomainEventStream(createDomainEvents(12)));
-        DateTimeUtils.setCurrentMillisFixed(new DateTime(2011, 12, 18, 14, 0, 0, 0).getMillis());
-        testSubject.appendEvents("test", new SimpleDomainEventStream(createDomainEvents(13)));
-        DateTimeUtils.setCurrentMillisFixed(new DateTime(2011, 12, 18, 14, 0, 0, 1).getMillis());
-        testSubject.appendEvents("test", new SimpleDomainEventStream(createDomainEvents(14)));
-        DateTimeUtils.setCurrentMillisSystem();
-
-        CriteriaBuilder criteriaBuilder = testSubject.newCriteriaBuilder();
-        testSubject.visitEvents(criteriaBuilder.property("timeStamp").greaterThanEquals(onePM), eventVisitor);
-        verify(eventVisitor, times(12 + 13 + 14)).doWithEvent(isA(DomainEventMessage.class));
-    }
-
-    @Test(expected = ConcurrencyException.class)
-    public void testStoreDuplicateEvent_WithSqlExceptionTranslator() {
-        testSubject.appendEvents("test", new SimpleDomainEventStream(
-                new GenericDomainEventMessage<String>("123", 0L,
-                                                      "Mock contents", MetaData.emptyInstance()),
-                new GenericDomainEventMessage<String>("123", 0L,
-                                                      "Mock contents", MetaData.emptyInstance())));
-    }
-
-    @Test
-    public void testStoreDuplicateEvent_NoSqlExceptionTranslator() {
-        testSubject.setPersistenceExceptionResolver(null);
-        try {
-            testSubject.appendEvents("test", new SimpleDomainEventStream(
-                    new GenericDomainEventMessage<String>("123", (long) 0,
-                                                          "Mock contents", MetaData.emptyInstance()),
-                    new GenericDomainEventMessage<String>("123", (long) 0,
-                                                          "Mock contents", MetaData.emptyInstance())));
-        } catch (ConcurrencyException ex) {
-            fail("Didn't expect exception to be translated");
-        } catch (PersistenceException ex) {
-            assertTrue("Got the right exception, "
-                               + "but the message doesn't seem to mention 'Constraint': " + ex.getMessage(),
-                       ex.getMessage().contains("Constraint"));
-        }
-    }
-
-    @Test
-    public void testPrunesSnaphotsWhenNumberOfSnapshotsExceedsConfiguredMaxSnapshotsArchived() {
-        testSubject.setMaxSnapshotsArchived(1);
-
-        StubAggregateRoot aggregate = new StubAggregateRoot();
-
-        aggregate.changeState();
-        testSubject.appendEvents("type", aggregate.getUncommittedEvents());
-        aggregate.commitEvents();
-        entityManager.flush();
-        entityManager.clear();
-
-        testSubject.appendSnapshotEvent("type", aggregate.createSnapshotEvent());
-        entityManager.flush();
-        entityManager.clear();
-
-        aggregate.changeState();
-        testSubject.appendEvents("type", aggregate.getUncommittedEvents());
-        aggregate.commitEvents();
-        entityManager.flush();
-        entityManager.clear();
-
-        testSubject.appendSnapshotEvent("type", aggregate.createSnapshotEvent());
-        entityManager.flush();
-        entityManager.clear();
-
-        @SuppressWarnings({"unchecked"})
-        List<SnapshotEventEntry> snapshots =
-                entityManager.createQuery("SELECT e FROM SnapshotEventEntry e "
-                                                  + "WHERE e.type = 'type' "
-                                                  + "AND e.aggregateIdentifier = :aggregateIdentifier")
-                             .setParameter("aggregateIdentifier", aggregate.getIdentifier().toString())
-                             .getResultList();
-        assertEquals("archived snapshot count", 1L, snapshots.size());
-        assertEquals("archived snapshot sequence", 1L, snapshots.iterator().next().getSequenceNumber());
-    }
-
-    @SuppressWarnings({"PrimitiveArrayArgumentToVariableArgMethod", "unchecked"})
-    @Test
-    public void testCustomEventEntryStore() {
-        EventEntryStore eventEntryStore = mock(EventEntryStore.class);
-        testSubject = new JpaEventStore(new SimpleEntityManagerProvider(entityManager), eventEntryStore);
-        testSubject.appendEvents("test", new SimpleDomainEventStream(
-                new GenericDomainEventMessage<String>(UUID.randomUUID(), (long) 0,
-                                                      "Mock contents", MetaData.emptyInstance()),
-                new GenericDomainEventMessage<String>(UUID.randomUUID(), (long) 0,
-                                                      "Mock contents", MetaData.emptyInstance())));
-        verify(eventEntryStore, times(2)).persistEvent(eq("test"), isA(DomainEventMessage.class),
-                                                       Matchers.<SerializedObject>any(),
-                                                       Matchers.<SerializedObject>any(), same(entityManager));
-
-        reset(eventEntryStore);
-        GenericDomainEventMessage<String> eventMessage = new GenericDomainEventMessage<String>(
-                UUID.randomUUID(), 0L, "Mock contents", MetaData.emptyInstance());
-        when(eventEntryStore.fetchBatch(anyString(), any(), anyInt(), anyInt(),
-                                        any(EntityManager.class)))
-                .thenReturn(new ArrayList(Arrays.asList(new DomainEventEntry(
-                        "Mock", eventMessage,
-                        mockSerializedObject("Mock contents".getBytes()),
-                        mockSerializedObject("Mock contents".getBytes())))));
-        when(eventEntryStore.loadLastSnapshotEvent(anyString(), any(),
-                                                   any(EntityManager.class)))
-                .thenReturn(null);
-
-        testSubject.readEvents("test", "1");
-
-        verify(eventEntryStore).fetchBatch("test", "1", 0, 100, entityManager);
-        verify(eventEntryStore).loadLastSnapshotEvent("test", "1", entityManager);
-    }
-
-<<<<<<< HEAD
-    private SerializedObject mockSerializedObject(byte[] bytes) {
-        return new SimpleSerializedObject(bytes, "java.lang.String", 0);
-=======
-    private SerializedObject<byte[]> mockSerializedObject(byte[] bytes) {
-        return new SimpleSerializedObject<byte[]>(bytes, byte[].class, "mock", 0);
->>>>>>> af65ddb7
-    }
-
-    private List<DomainEventMessage<StubStateChangedEvent>> createDomainEvents(int numberOfEvents) {
-        List<DomainEventMessage<StubStateChangedEvent>> events = new ArrayList<DomainEventMessage<StubStateChangedEvent>>();
-        final Object aggregateIdentifier = UUID.randomUUID();
-        for (int t = 0; t < numberOfEvents; t++) {
-            events.add(new GenericDomainEventMessage<StubStateChangedEvent>(
-                    aggregateIdentifier,
-                    t,
-                    new StubStateChangedEvent(), MetaData.emptyInstance()
-            ));
-        }
-        return events;
-    }
-
-    private static class StubAggregateRoot extends AbstractAnnotatedAggregateRoot {
-
-        private static final long serialVersionUID = -3656612830058057848L;
-        private final Object identifier;
-
-        private StubAggregateRoot() {
-            this(UUID.randomUUID());
-        }
-
-        private StubAggregateRoot(Object identifier) {
-            this.identifier = identifier;
-        }
-
-        public void changeState() {
-            apply(new StubStateChangedEvent());
-        }
-
-        @Override
-        public Object getIdentifier() {
-            return identifier;
-        }
-
-        @EventHandler
-        public void handleStateChange(StubStateChangedEvent event) {
-        }
-
-        public DomainEventMessage<StubStateChangedEvent> createSnapshotEvent() {
-            return new GenericDomainEventMessage<StubStateChangedEvent>(getIdentifier(), getVersion(),
-                                                                        new StubStateChangedEvent(),
-                                                                        MetaData.emptyInstance()
-            );
-        }
-    }
-
-    private static class StubStateChangedEvent {
-
-        private StubStateChangedEvent() {
-        }
-    }
-
-    private static class BadIdentifierType {
-
-    }
-}
+/*
+ * Copyright (c) 2010-2011. Axon Framework
+ *
+ * Licensed under the Apache License, Version 2.0 (the "License");
+ * you may not use this file except in compliance with the License.
+ * You may obtain a copy of the License at
+ *
+ *     http://www.apache.org/licenses/LICENSE-2.0
+ *
+ * Unless required by applicable law or agreed to in writing, software
+ * distributed under the License is distributed on an "AS IS" BASIS,
+ * WITHOUT WARRANTIES OR CONDITIONS OF ANY KIND, either express or implied.
+ * See the License for the specific language governing permissions and
+ * limitations under the License.
+ */
+
+package org.axonframework.eventstore.jpa;
+
+import org.axonframework.common.jpa.SimpleEntityManagerProvider;
+import org.axonframework.domain.DomainEventMessage;
+import org.axonframework.domain.DomainEventStream;
+import org.axonframework.domain.GenericDomainEventMessage;
+import org.axonframework.domain.MetaData;
+import org.axonframework.domain.SimpleDomainEventStream;
+import org.axonframework.eventhandling.annotation.EventHandler;
+import org.axonframework.eventsourcing.annotation.AbstractAnnotatedAggregateRoot;
+import org.axonframework.eventstore.EventStreamNotFoundException;
+import org.axonframework.eventstore.EventVisitor;
+import org.axonframework.eventstore.management.CriteriaBuilder;
+import org.axonframework.repository.ConcurrencyException;
+import org.axonframework.serializer.SerializedObject;
+import org.axonframework.serializer.SerializedType;
+import org.axonframework.serializer.Serializer;
+import org.axonframework.serializer.SimpleSerializedObject;
+import org.joda.time.DateTime;
+import org.joda.time.DateTimeUtils;
+import org.junit.*;
+import org.junit.runner.*;
+import org.mockito.*;
+import org.springframework.beans.factory.annotation.Autowired;
+import org.springframework.test.context.ContextConfiguration;
+import org.springframework.test.context.junit4.SpringJUnit4ClassRunner;
+import org.springframework.transaction.annotation.Transactional;
+
+import java.util.ArrayList;
+import java.util.Arrays;
+import java.util.Collections;
+import java.util.List;
+import java.util.UUID;
+import javax.persistence.EntityManager;
+import javax.persistence.PersistenceContext;
+import javax.persistence.PersistenceException;
+
+import static org.junit.Assert.*;
+import static org.mockito.Mockito.*;
+
+/**
+ * @author Allard Buijze
+ * @author Frank Versnel
+ */
+@RunWith(SpringJUnit4ClassRunner.class)
+@ContextConfiguration(locations = {
+        "classpath:/META-INF/spring/db-context.xml",
+        "classpath:/META-INF/spring/test-context.xml"})
+@Transactional()
+public class JpaEventStoreTest {
+
+    @Autowired
+    private JpaEventStore testSubject;
+
+    @PersistenceContext
+    private EntityManager entityManager;
+
+    private StubAggregateRoot aggregate1;
+    private StubAggregateRoot aggregate2;
+    private Object mockAggregateIdentifier;
+
+    @Before
+    public void setUp() {
+        mockAggregateIdentifier = UUID.randomUUID();
+        aggregate1 = new StubAggregateRoot(mockAggregateIdentifier);
+        for (int t = 0; t < 10; t++) {
+            aggregate1.changeState();
+        }
+
+        aggregate2 = new StubAggregateRoot();
+        aggregate2.changeState();
+        aggregate2.changeState();
+        aggregate2.changeState();
+        entityManager.createQuery("DELETE FROM DomainEventEntry").executeUpdate();
+    }
+
+    @After
+    public void tearDown() {
+        // just to make sure
+        DateTimeUtils.setCurrentMillisSystem();
+    }
+
+    @Test(expected = IllegalArgumentException.class)
+    public void testStoreAndLoadEvents_BadIdentifierType() {
+        testSubject.appendEvents("type", new SimpleDomainEventStream(
+                new GenericDomainEventMessage<Object>(new BadIdentifierType(), 1, new Object())));
+    }
+
+    @Test
+    public void testStoreAndLoadEvents() {
+        assertNotNull(testSubject);
+        testSubject.appendEvents("test", aggregate1.getUncommittedEvents());
+        entityManager.flush();
+        assertEquals((long) aggregate1.getUncommittedEventCount(),
+                     entityManager.createQuery("SELECT count(e) FROM DomainEventEntry e").getSingleResult());
+
+        // we store some more events to make sure only correct events are retrieved
+        testSubject.appendEvents("test", new SimpleDomainEventStream(
+                new GenericDomainEventMessage<Object>(aggregate2.getIdentifier(),
+                                                      0,
+                                                      new Object(),
+                                                      Collections.singletonMap("key", (Object) "Value"))));
+        entityManager.flush();
+        entityManager.clear();
+
+        DomainEventStream events = testSubject.readEvents("test", aggregate1.getIdentifier());
+        List<DomainEventMessage> actualEvents = new ArrayList<DomainEventMessage>();
+        while (events.hasNext()) {
+            DomainEventMessage event = events.next();
+            event.getPayload();
+            event.getMetaData();
+            actualEvents.add(event);
+        }
+        assertEquals(aggregate1.getUncommittedEventCount(), actualEvents.size());
+
+        /// we make sure persisted events have the same MetaData alteration logic
+        DomainEventStream other = testSubject.readEvents("test", aggregate2.getIdentifier());
+        assertTrue(other.hasNext());
+        DomainEventMessage messageWithMetaData = other.next();
+        DomainEventMessage altered = messageWithMetaData.withMetaData(Collections.singletonMap("key2",
+                                                                                               (Object) "value"));
+        DomainEventMessage combined = messageWithMetaData.andMetaData(Collections.singletonMap("key2",
+                                                                                               (Object) "value"));
+        assertTrue(altered.getMetaData().containsKey("key2"));
+        altered.getPayload();
+        assertFalse(altered.getMetaData().containsKey("key"));
+        assertTrue(altered.getMetaData().containsKey("key2"));
+        assertTrue(combined.getMetaData().containsKey("key"));
+        assertTrue(combined.getMetaData().containsKey("key2"));
+        assertNotNull(messageWithMetaData.getPayload());
+        assertNotNull(messageWithMetaData.getMetaData());
+        assertFalse(messageWithMetaData.getMetaData().isEmpty());
+    }
+
+    @Test
+    public void testLoad_LargeAmountOfEvents() {
+        List<DomainEventMessage<String>> domainEvents = new ArrayList<DomainEventMessage<String>>(110);
+        String aggregateIdentifier = "id";
+        for (int t = 0; t < 110; t++) {
+            domainEvents.add(new GenericDomainEventMessage<String>(aggregateIdentifier, (long) t,
+                                                                   "Mock contents", MetaData.emptyInstance()));
+        }
+        testSubject.appendEvents("test", new SimpleDomainEventStream(domainEvents));
+        entityManager.flush();
+        entityManager.clear();
+
+        DomainEventStream events = testSubject.readEvents("test", aggregateIdentifier);
+        long t = 0L;
+        while (events.hasNext()) {
+            DomainEventMessage event = events.next();
+            assertEquals(t, event.getSequenceNumber());
+            t++;
+        }
+        assertEquals(110L, t);
+    }
+
+    @Test
+    public void testLoad_LargeAmountOfEventsInSmallBatches() {
+        testSubject.setBatchSize(10);
+        testLoad_LargeAmountOfEvents();
+    }
+
+    @Test
+    public void testEntireStreamIsReadOnUnserializableSnapshot_WithException() {
+        List<DomainEventMessage<String>> domainEvents = new ArrayList<DomainEventMessage<String>>(110);
+        String aggregateIdentifier = "id";
+        for (int t = 0; t < 110; t++) {
+            domainEvents.add(new GenericDomainEventMessage<String>(aggregateIdentifier, (long) t,
+                                                                   "Mock contents", MetaData.emptyInstance()));
+        }
+        testSubject.appendEvents("test", new SimpleDomainEventStream(domainEvents));
+        final Serializer serializer = new Serializer() {
+
+            @Override
+            public <T> SerializedObject<T> serialize(Object object, Class<T> expectedType) {
+                Assert.assertEquals(byte[].class, expectedType);
+                return new SimpleSerializedObject("this ain't gonna work".getBytes(), byte[].class, "failingType", 0);
+            }
+
+            @Override
+            public List<Object> deserialize(SerializedObject serializedObject) {
+                throw new UnsupportedOperationException("Not implemented yet");
+            }
+
+            @Override
+            public List<Class> classForType(SerializedType type) {
+                try {
+                    return Collections.singletonList((Class)Class.forName(type.getName()));
+                } catch (ClassNotFoundException e) {
+                    return null;
+                }
+            }
+        };
+        final DomainEventMessage<String> stubDomainEvent = new GenericDomainEventMessage<String>(
+                aggregateIdentifier,
+                (long) 30,
+                "Mock contents", MetaData.emptyInstance()
+        );
+        SnapshotEventEntry entry = new SnapshotEventEntry(
+                "test", stubDomainEvent,
+                serializer.serialize(stubDomainEvent.getPayload(), byte[].class),
+                serializer.serialize(stubDomainEvent.getMetaData(), byte[].class));
+        entityManager.persist(entry);
+        entityManager.flush();
+        entityManager.clear();
+
+        DomainEventStream stream = testSubject.readEvents("test", aggregateIdentifier);
+        assertEquals(0L, stream.peek().getSequenceNumber());
+    }
+
+    @Test
+    public void testEntireStreamIsReadOnUnserializableSnapshot_WithError() {
+        List<DomainEventMessage<String>> domainEvents = new ArrayList<DomainEventMessage<String>>(110);
+        String aggregateIdentifier = "id";
+        for (int t = 0; t < 110; t++) {
+            domainEvents.add(new GenericDomainEventMessage<String>(aggregateIdentifier, (long) t,
+                                                                   "Mock contents", MetaData.emptyInstance()));
+        }
+        testSubject.appendEvents("test", new SimpleDomainEventStream(domainEvents));
+        final Serializer serializer = new Serializer() {
+
+            @Override
+            public <T> SerializedObject<T> serialize(Object object, Class<T> expectedType) {
+                // this will cause InstantiationError, since it is an interface
+                Assert.assertEquals(byte[].class, expectedType);
+                return new SimpleSerializedObject("<org.axonframework.eventhandling.EventListener />".getBytes(),
+                                                  byte[].class,
+                                                  "failingType",
+                                                  0);
+            }
+
+            @Override
+            public List<Object> deserialize(SerializedObject serializedObject) {
+                throw new UnsupportedOperationException("Not implemented yet");
+            }
+
+            @Override
+            public List<Class> classForType(SerializedType type) {
+                try {
+                    return Arrays.asList(new Class[] {Class.forName(type.getName())});
+                } catch (ClassNotFoundException e) {
+                    return null;
+                }
+            }
+        };
+        final DomainEventMessage<String> stubDomainEvent = new GenericDomainEventMessage<String>(
+                aggregateIdentifier,
+                (long) 30,
+                "Mock contents", MetaData.emptyInstance()
+        );
+        SnapshotEventEntry entry = new SnapshotEventEntry(
+                "test", stubDomainEvent,
+                serializer.serialize(stubDomainEvent.getPayload(), byte[].class),
+                serializer.serialize(stubDomainEvent.getMetaData(), byte[].class));
+        entityManager.persist(entry);
+        entityManager.flush();
+        entityManager.clear();
+
+        DomainEventStream stream = testSubject.readEvents("test", aggregateIdentifier);
+        assertEquals(0L, stream.peek().getSequenceNumber());
+    }
+
+    @Test
+    public void testLoad_LargeAmountOfEventsWithSnapshot() {
+        List<DomainEventMessage<String>> domainEvents = new ArrayList<DomainEventMessage<String>>(110);
+        String aggregateIdentifier = "id";
+        for (int t = 0; t < 110; t++) {
+            domainEvents.add(new GenericDomainEventMessage<String>(aggregateIdentifier, (long) t,
+                                                                   "Mock contents", MetaData.emptyInstance()));
+        }
+        testSubject.appendEvents("test", new SimpleDomainEventStream(domainEvents));
+        testSubject.appendSnapshotEvent("test", new GenericDomainEventMessage<String>(aggregateIdentifier, (long) 30,
+                                                                                      "Mock contents",
+                                                                                      MetaData.emptyInstance()
+        ));
+        entityManager.flush();
+        entityManager.clear();
+
+        DomainEventStream events = testSubject.readEvents("test", aggregateIdentifier);
+        long t = 30L;
+        while (events.hasNext()) {
+            DomainEventMessage event = events.next();
+            assertEquals(t, event.getSequenceNumber());
+            t++;
+        }
+        assertEquals(110L, t);
+    }
+
+    @Test
+    public void testLoadWithSnapshotEvent() {
+        testSubject.appendEvents("test", aggregate1.getUncommittedEvents());
+        aggregate1.commitEvents();
+        entityManager.flush();
+        entityManager.clear();
+        testSubject.appendSnapshotEvent("test", aggregate1.createSnapshotEvent());
+        entityManager.flush();
+        entityManager.clear();
+        aggregate1.changeState();
+        testSubject.appendEvents("test", aggregate1.getUncommittedEvents());
+        aggregate1.commitEvents();
+
+        DomainEventStream actualEventStream = testSubject.readEvents("test", aggregate1.getIdentifier());
+        List<DomainEventMessage> domainEvents = new ArrayList<DomainEventMessage>();
+        while (actualEventStream.hasNext()) {
+            DomainEventMessage next = actualEventStream.next();
+            domainEvents.add(next);
+            assertEquals(aggregate1.getIdentifier(), next.getAggregateIdentifier());
+        }
+
+        assertEquals(2, domainEvents.size());
+    }
+
+    @Test(expected = EventStreamNotFoundException.class)
+    public void testLoadNonExistent() {
+        testSubject.readEvents("Stub", UUID.randomUUID());
+    }
+
+    @Test
+    public void testVisitAllEvents() {
+        EventVisitor eventVisitor = mock(EventVisitor.class);
+        testSubject.appendEvents("test", new SimpleDomainEventStream(createDomainEvents(77)));
+        testSubject.appendEvents("test", new SimpleDomainEventStream(createDomainEvents(23)));
+
+        testSubject.visitEvents(eventVisitor);
+        verify(eventVisitor, times(100)).doWithEvent(isA(DomainEventMessage.class));
+    }
+
+    @Test
+    public void testVisitEvents_AfterTimestamp() {
+        EventVisitor eventVisitor = mock(EventVisitor.class);
+        DateTimeUtils.setCurrentMillisFixed(new DateTime(2011, 12, 18, 12, 59, 59, 999).getMillis());
+        testSubject.appendEvents("test", new SimpleDomainEventStream(createDomainEvents(11)));
+        DateTime onePM = new DateTime(2011, 12, 18, 13, 0, 0, 0);
+        DateTimeUtils.setCurrentMillisFixed(onePM.getMillis());
+        testSubject.appendEvents("test", new SimpleDomainEventStream(createDomainEvents(12)));
+        DateTimeUtils.setCurrentMillisFixed(new DateTime(2011, 12, 18, 14, 0, 0, 0).getMillis());
+        testSubject.appendEvents("test", new SimpleDomainEventStream(createDomainEvents(13)));
+        DateTimeUtils.setCurrentMillisFixed(new DateTime(2011, 12, 18, 14, 0, 0, 1).getMillis());
+        testSubject.appendEvents("test", new SimpleDomainEventStream(createDomainEvents(14)));
+        DateTimeUtils.setCurrentMillisSystem();
+
+        CriteriaBuilder criteriaBuilder = testSubject.newCriteriaBuilder();
+        testSubject.visitEvents(criteriaBuilder.property("timeStamp").greaterThan(onePM), eventVisitor);
+        verify(eventVisitor, times(13 + 14)).doWithEvent(isA(DomainEventMessage.class));
+    }
+
+    @Test
+    public void testVisitEvents_BetweenTimestamps() {
+        EventVisitor eventVisitor = mock(EventVisitor.class);
+        DateTimeUtils.setCurrentMillisFixed(new DateTime(2011, 12, 18, 12, 59, 59, 999).getMillis());
+        testSubject.appendEvents("test", new SimpleDomainEventStream(createDomainEvents(11)));
+        DateTime onePM = new DateTime(2011, 12, 18, 13, 0, 0, 0);
+        DateTimeUtils.setCurrentMillisFixed(onePM.getMillis());
+        testSubject.appendEvents("test", new SimpleDomainEventStream(createDomainEvents(12)));
+        DateTime twoPM = new DateTime(2011, 12, 18, 14, 0, 0, 0);
+        DateTimeUtils.setCurrentMillisFixed(twoPM.getMillis());
+        testSubject.appendEvents("test", new SimpleDomainEventStream(createDomainEvents(13)));
+        DateTimeUtils.setCurrentMillisFixed(new DateTime(2011, 12, 18, 14, 0, 0, 1).getMillis());
+        testSubject.appendEvents("test", new SimpleDomainEventStream(createDomainEvents(14)));
+        DateTimeUtils.setCurrentMillisSystem();
+
+        CriteriaBuilder criteriaBuilder = testSubject.newCriteriaBuilder();
+        testSubject.visitEvents(criteriaBuilder.property("timeStamp").greaterThanEquals(onePM)
+                                               .and(criteriaBuilder.property("timeStamp").lessThanEquals(twoPM)),
+                                eventVisitor);
+        verify(eventVisitor, times(12 + 13)).doWithEvent(isA(DomainEventMessage.class));
+    }
+
+    @Test
+    public void testVisitEvents_OnOrAfterTimestamp() {
+        EventVisitor eventVisitor = mock(EventVisitor.class);
+        DateTimeUtils.setCurrentMillisFixed(new DateTime(2011, 12, 18, 12, 59, 59, 999).getMillis());
+        testSubject.appendEvents("test", new SimpleDomainEventStream(createDomainEvents(11)));
+        DateTime onePM = new DateTime(2011, 12, 18, 13, 0, 0, 0);
+        DateTimeUtils.setCurrentMillisFixed(onePM.getMillis());
+        testSubject.appendEvents("test", new SimpleDomainEventStream(createDomainEvents(12)));
+        DateTimeUtils.setCurrentMillisFixed(new DateTime(2011, 12, 18, 14, 0, 0, 0).getMillis());
+        testSubject.appendEvents("test", new SimpleDomainEventStream(createDomainEvents(13)));
+        DateTimeUtils.setCurrentMillisFixed(new DateTime(2011, 12, 18, 14, 0, 0, 1).getMillis());
+        testSubject.appendEvents("test", new SimpleDomainEventStream(createDomainEvents(14)));
+        DateTimeUtils.setCurrentMillisSystem();
+
+        CriteriaBuilder criteriaBuilder = testSubject.newCriteriaBuilder();
+        testSubject.visitEvents(criteriaBuilder.property("timeStamp").greaterThanEquals(onePM), eventVisitor);
+        verify(eventVisitor, times(12 + 13 + 14)).doWithEvent(isA(DomainEventMessage.class));
+    }
+
+    @Test(expected = ConcurrencyException.class)
+    public void testStoreDuplicateEvent_WithSqlExceptionTranslator() {
+        testSubject.appendEvents("test", new SimpleDomainEventStream(
+                new GenericDomainEventMessage<String>("123", 0L,
+                                                      "Mock contents", MetaData.emptyInstance()),
+                new GenericDomainEventMessage<String>("123", 0L,
+                                                      "Mock contents", MetaData.emptyInstance())));
+    }
+
+    @Test
+    public void testStoreDuplicateEvent_NoSqlExceptionTranslator() {
+        testSubject.setPersistenceExceptionResolver(null);
+        try {
+            testSubject.appendEvents("test", new SimpleDomainEventStream(
+                    new GenericDomainEventMessage<String>("123", (long) 0,
+                                                          "Mock contents", MetaData.emptyInstance()),
+                    new GenericDomainEventMessage<String>("123", (long) 0,
+                                                          "Mock contents", MetaData.emptyInstance())));
+        } catch (ConcurrencyException ex) {
+            fail("Didn't expect exception to be translated");
+        } catch (PersistenceException ex) {
+            assertTrue("Got the right exception, "
+                               + "but the message doesn't seem to mention 'Constraint': " + ex.getMessage(),
+                       ex.getMessage().contains("Constraint"));
+        }
+    }
+
+    @Test
+    public void testPrunesSnaphotsWhenNumberOfSnapshotsExceedsConfiguredMaxSnapshotsArchived() {
+        testSubject.setMaxSnapshotsArchived(1);
+
+        StubAggregateRoot aggregate = new StubAggregateRoot();
+
+        aggregate.changeState();
+        testSubject.appendEvents("type", aggregate.getUncommittedEvents());
+        aggregate.commitEvents();
+        entityManager.flush();
+        entityManager.clear();
+
+        testSubject.appendSnapshotEvent("type", aggregate.createSnapshotEvent());
+        entityManager.flush();
+        entityManager.clear();
+
+        aggregate.changeState();
+        testSubject.appendEvents("type", aggregate.getUncommittedEvents());
+        aggregate.commitEvents();
+        entityManager.flush();
+        entityManager.clear();
+
+        testSubject.appendSnapshotEvent("type", aggregate.createSnapshotEvent());
+        entityManager.flush();
+        entityManager.clear();
+
+        @SuppressWarnings({"unchecked"})
+        List<SnapshotEventEntry> snapshots =
+                entityManager.createQuery("SELECT e FROM SnapshotEventEntry e "
+                                                  + "WHERE e.type = 'type' "
+                                                  + "AND e.aggregateIdentifier = :aggregateIdentifier")
+                             .setParameter("aggregateIdentifier", aggregate.getIdentifier().toString())
+                             .getResultList();
+        assertEquals("archived snapshot count", 1L, snapshots.size());
+        assertEquals("archived snapshot sequence", 1L, snapshots.iterator().next().getSequenceNumber());
+    }
+
+    @SuppressWarnings({"PrimitiveArrayArgumentToVariableArgMethod", "unchecked"})
+    @Test
+    public void testCustomEventEntryStore() {
+        EventEntryStore eventEntryStore = mock(EventEntryStore.class);
+        testSubject = new JpaEventStore(new SimpleEntityManagerProvider(entityManager), eventEntryStore);
+        testSubject.appendEvents("test", new SimpleDomainEventStream(
+                new GenericDomainEventMessage<String>(UUID.randomUUID(), (long) 0,
+                                                      "Mock contents", MetaData.emptyInstance()),
+                new GenericDomainEventMessage<String>(UUID.randomUUID(), (long) 0,
+                                                      "Mock contents", MetaData.emptyInstance())));
+        verify(eventEntryStore, times(2)).persistEvent(eq("test"), isA(DomainEventMessage.class),
+                                                       Matchers.<SerializedObject>any(),
+                                                       Matchers.<SerializedObject>any(), same(entityManager));
+
+        reset(eventEntryStore);
+        GenericDomainEventMessage<String> eventMessage = new GenericDomainEventMessage<String>(
+                UUID.randomUUID(), 0L, "Mock contents", MetaData.emptyInstance());
+        when(eventEntryStore.fetchBatch(anyString(), any(), anyInt(), anyInt(),
+                                        any(EntityManager.class)))
+                .thenReturn(new ArrayList(Arrays.asList(new DomainEventEntry(
+                        "Mock", eventMessage,
+                        mockSerializedObject("Mock contents".getBytes()),
+                        mockSerializedObject("Mock contents".getBytes())))));
+        when(eventEntryStore.loadLastSnapshotEvent(anyString(), any(),
+                                                   any(EntityManager.class)))
+                .thenReturn(null);
+
+        testSubject.readEvents("test", "1");
+
+        verify(eventEntryStore).fetchBatch("test", "1", 0, 100, entityManager);
+        verify(eventEntryStore).loadLastSnapshotEvent("test", "1", entityManager);
+    }
+
+    private SerializedObject<byte[]> mockSerializedObject(byte[] bytes) {
+        return new SimpleSerializedObject<byte[]>(bytes, byte[].class, "java.lang.String", 0);
+    }
+
+    private List<DomainEventMessage<StubStateChangedEvent>> createDomainEvents(int numberOfEvents) {
+        List<DomainEventMessage<StubStateChangedEvent>> events = new ArrayList<DomainEventMessage<StubStateChangedEvent>>();
+        final Object aggregateIdentifier = UUID.randomUUID();
+        for (int t = 0; t < numberOfEvents; t++) {
+            events.add(new GenericDomainEventMessage<StubStateChangedEvent>(
+                    aggregateIdentifier,
+                    t,
+                    new StubStateChangedEvent(), MetaData.emptyInstance()
+            ));
+        }
+        return events;
+    }
+
+    private static class StubAggregateRoot extends AbstractAnnotatedAggregateRoot {
+
+        private static final long serialVersionUID = -3656612830058057848L;
+        private final Object identifier;
+
+        private StubAggregateRoot() {
+            this(UUID.randomUUID());
+        }
+
+        private StubAggregateRoot(Object identifier) {
+            this.identifier = identifier;
+        }
+
+        public void changeState() {
+            apply(new StubStateChangedEvent());
+        }
+
+        @Override
+        public Object getIdentifier() {
+            return identifier;
+        }
+
+        @EventHandler
+        public void handleStateChange(StubStateChangedEvent event) {
+        }
+
+        public DomainEventMessage<StubStateChangedEvent> createSnapshotEvent() {
+            return new GenericDomainEventMessage<StubStateChangedEvent>(getIdentifier(), getVersion(),
+                                                                        new StubStateChangedEvent(),
+                                                                        MetaData.emptyInstance()
+            );
+        }
+    }
+
+    private static class StubStateChangedEvent {
+
+        private StubStateChangedEvent() {
+        }
+    }
+
+    private static class BadIdentifierType {
+
+    }
+}