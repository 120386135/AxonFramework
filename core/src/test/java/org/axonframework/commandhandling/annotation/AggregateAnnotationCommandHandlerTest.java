--- conflicted
+++ resolved
@@ -396,13 +396,8 @@
     }
 
     @Test
-<<<<<<< HEAD
-    public void testCommandHandledByEntityFromCollection_NullIdInEvent() {
-        String aggregateIdentifier = "abc123";
-=======
     public void testCommandHandledByEntityFromCollection_NullIdInCommand() {
-        Object aggregateIdentifier = "abc123";
->>>>>>> 8477373f
+        String aggregateIdentifier = "abc123";
         final StubCommandAnnotatedAggregate aggregate = new StubCommandAnnotatedAggregate(aggregateIdentifier);
         aggregate.initializeEntity("1");
         when(mockRepository.load(any(String.class), anyLong())).thenReturn(aggregate);
@@ -462,12 +457,12 @@
     
     @Test
     public void testCommandHandledByEntityFromMap() {
-        Object aggregateIdentifier = "abc123";
+        String aggregateIdentifier = "abc123";
         final StubCommandAnnotatedAggregate aggregate = new StubCommandAnnotatedAggregate(aggregateIdentifier);
         aggregate.initializeEntity("1");
         aggregate.initializeEntity("2");
         aggregate.initializeEntity("3");
-        when(mockRepository.load(any(Object.class), anyLong())).thenReturn(aggregate);
+        when(mockRepository.load(any(String.class), anyLong())).thenReturn(aggregate);
         commandBus.dispatch(GenericCommandMessage.asCommandMessage(
                                     new UpdateEntityFromMapStateCommand("abc123", "2")),
                             new CommandCallback<Object>() {
@@ -489,10 +484,10 @@
 
     @Test
     public void testCommandHandledByEntityFromMap_NoEntityAvailable() {
-        Object aggregateIdentifier = "abc123";
+        String aggregateIdentifier = "abc123";
         final StubCommandAnnotatedAggregate aggregate = new StubCommandAnnotatedAggregate(aggregateIdentifier);
         aggregate.initializeEntity("1");
-        when(mockRepository.load(any(Object.class), anyLong())).thenReturn(aggregate);
+        when(mockRepository.load(any(String.class), anyLong())).thenReturn(aggregate);
         commandBus.dispatch(GenericCommandMessage.asCommandMessage(
                                     new UpdateEntityFromMapStateCommand("abc123", "2")),
                             new CommandCallback<Object>() {
@@ -513,10 +508,10 @@
 
     @Test
     public void testCommandHandledByEntityFromMap_NullIdInCommand() {
-        Object aggregateIdentifier = "abc123";
+        String aggregateIdentifier = "abc123";
         final StubCommandAnnotatedAggregate aggregate = new StubCommandAnnotatedAggregate(aggregateIdentifier);
         aggregate.initializeEntity("1");
-        when(mockRepository.load(any(Object.class), anyLong())).thenReturn(aggregate);
+        when(mockRepository.load(any(String.class), anyLong())).thenReturn(aggregate);
         commandBus.dispatch(GenericCommandMessage.asCommandMessage(
                                     new UpdateEntityFromMapStateCommand("abc123", null)),
                             new CommandCallback<Object>() {
@@ -649,11 +644,7 @@
         @CommandHandlingMemberCollection(entityId = "id", commandTargetProperty = "entityId")
         private Map<String, String> wrongField;
 
-<<<<<<< HEAD
-        public WrongAnnotatedField(String aggregateIdentifier) {
-=======
-        public AnnotatedFieldIsNotCollection(Object aggregateIdentifier) {
->>>>>>> 8477373f
+        public AnnotatedFieldIsNotCollection(String aggregateIdentifier) {
             super(aggregateIdentifier);
         }
     }
@@ -663,11 +654,7 @@
         @CommandHandlingMemberCollection(entityId = "id", commandTargetProperty = "entityId")
         private List wrongField;
 
-<<<<<<< HEAD
-        public FieldWithoutGenerics(String aggregateIdentifier) {
-=======
-        public CollectionFieldWithoutGenerics(Object aggregateIdentifier) {
->>>>>>> 8477373f
+        public CollectionFieldWithoutGenerics(String aggregateIdentifier) {
             super(aggregateIdentifier);
         }
     }
@@ -736,7 +723,7 @@
         @CommandHandlingMemberMap(commandTargetProperty = "entityId")
         private Set<String> wrongField;
 
-        public AnnotatedFieldIsNotMap(Object aggregateIdentifier) {
+        public AnnotatedFieldIsNotMap(String aggregateIdentifier) {
             super(aggregateIdentifier);
         }
     }
@@ -746,7 +733,7 @@
         @CommandHandlingMemberMap(commandTargetProperty = "entityId")
         private Map wrongField;
 
-        public MapFieldWithoutGenerics(Object aggregateIdentifier) {
+        public MapFieldWithoutGenerics(String aggregateIdentifier) {
             super(aggregateIdentifier);
         }
     }
