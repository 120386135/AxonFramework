--- conflicted
+++ resolved
@@ -27,16 +27,6 @@
 import org.axonframework.messaging.responsetypes.ResponseTypes;
 import org.axonframework.messaging.unitofwork.DefaultUnitOfWork;
 import org.axonframework.messaging.unitofwork.UnitOfWork;
-<<<<<<< HEAD
-import org.axonframework.messaging.responsetypes.ResponseTypes;
-import org.junit.Before;
-import org.junit.Test;
-import org.mockito.*;
-import org.mockito.invocation.InvocationOnMock;
-import org.mockito.stubbing.Answer;
-
-import java.util.concurrent.*;
-=======
 import org.junit.*;
 import org.mockito.invocation.*;
 import org.mockito.stubbing.*;
@@ -47,7 +37,6 @@
 import java.util.concurrent.Future;
 import java.util.concurrent.TimeUnit;
 import java.util.concurrent.TimeoutException;
->>>>>>> 381fb9de
 import java.util.concurrent.atomic.AtomicReference;
 
 import static java.util.Collections.singletonMap;
@@ -538,15 +527,9 @@
         gateway.fireAsyncWithCallbacks("Command", callback1, callback2);
         assertEquals(0, cdl.getCount());
 
-<<<<<<< HEAD
         verify(callback1).onResult(any(), eq(resultMessage));
         verify(callback2).onResult(any(), eq(resultMessage));
-        verify(callback, never()).onResult(any(), anyObject());
-=======
-        verify(callback1).onSuccess(any(), eq(resultMessage));
-        verify(callback2).onSuccess(any(), eq(resultMessage));
-        verify(callback, never()).onSuccess(any(), any());
->>>>>>> 381fb9de
+        verify(callback, never()).onResult(any(), any());
     }
 
     @Test(timeout = 2000)
