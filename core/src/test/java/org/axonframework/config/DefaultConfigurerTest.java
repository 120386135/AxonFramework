--- conflicted
+++ resolved
@@ -346,15 +346,6 @@
     }
 
     @Test
-<<<<<<< HEAD
-    public void testQueryUpdateEmitterConfigurationPropagatedToTheQueryBus() {
-        QueryUpdateEmitter queryUpdateEmitter = new SimpleQueryUpdateEmitter();
-        Configuration configuration = DefaultConfigurer.defaultConfiguration()
-                                                       .configureQueryUpdateEmitter(c -> queryUpdateEmitter)
-                                                       .buildConfiguration();
-        assertEquals(queryUpdateEmitter, configuration.queryBus().queryUpdateEmitter());
-        assertEquals(queryUpdateEmitter, configuration.queryUpdateEmitter());
-=======
     public void testModuleHandlersOrderingAfterConfigIsInitialized() {
         ModuleConfiguration module1 = mock(ModuleConfiguration.class);
         ModuleConfiguration module2 = mock(ModuleConfiguration.class);
@@ -379,7 +370,16 @@
         inOrder.verify(module2).shutdown();
         inOrder.verify(module1).shutdown();
         inOrder.verify(module3).shutdown();
->>>>>>> 700145c4
+    }
+
+    @Test
+    public void testQueryUpdateEmitterConfigurationPropagatedToTheQueryBus() {
+        QueryUpdateEmitter queryUpdateEmitter = new SimpleQueryUpdateEmitter();
+        Configuration configuration = DefaultConfigurer.defaultConfiguration()
+                                                       .configureQueryUpdateEmitter(c -> queryUpdateEmitter)
+                                                       .buildConfiguration();
+        assertEquals(queryUpdateEmitter, configuration.queryBus().queryUpdateEmitter());
+        assertEquals(queryUpdateEmitter, configuration.queryUpdateEmitter());
     }
 
     @Entity(name = "StubAggregate")
