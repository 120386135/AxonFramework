<?xml version="1.0" encoding="UTF-8"?>
<!--
  ~ Copyright (c) 2010-2017. Axon Framework
  ~ Licensed under the Apache License, Version 2.0 (the "License");
  ~ you may not use this file except in compliance with the License.
  ~ You may obtain a copy of the License at
  ~
  ~     http://www.apache.org/licenses/LICENSE-2.0
  ~
  ~ Unless required by applicable law or agreed to in writing, software
  ~ distributed under the License is distributed on an "AS IS" BASIS,
  ~ WITHOUT WARRANTIES OR CONDITIONS OF ANY KIND, either express or implied.
  ~ See the License for the specific language governing permissions and
  ~ limitations under the License.
  -->

<project xmlns="http://maven.apache.org/POM/4.0.0" xmlns:xsi="http://www.w3.org/2001/XMLSchema-instance" xsi:schemaLocation="http://maven.apache.org/POM/4.0.0 http://maven.apache.org/xsd/maven-4.0.0.xsd">
    <parent>
        <groupId>org.axonframework</groupId>
        <artifactId>axon</artifactId>
<<<<<<< HEAD
        <version>3.1-SNAPSHOT</version>
=======
        <version>3.0.5-SNAPSHOT</version>
>>>>>>> fabc2aea
    </parent>
    <modelVersion>4.0.0</modelVersion>

    <artifactId>axon-spring-boot-autoconfigure</artifactId>
    <name>Axon Framework Spring Boot Support</name>

    <dependencies>
        <dependency>
            <groupId>org.axonframework</groupId>
            <artifactId>axon-spring</artifactId>
            <version>${project.version}</version>
        </dependency>
        <dependency>
            <groupId>org.axonframework</groupId>
            <artifactId>axon-distributed-commandbus-jgroups</artifactId>
            <version>${project.version}</version>
            <optional>true</optional>
        </dependency>
        <dependency>
            <groupId>org.axonframework</groupId>
            <artifactId>axon-distributed-commandbus-springcloud</artifactId>
            <version>${project.version}</version>
            <optional>true</optional>
        </dependency>
        <dependency>
            <groupId>org.jgroups</groupId>
            <artifactId>jgroups</artifactId>
            <version>3.6.10.Final</version>
            <optional>true</optional>
        </dependency>
        <dependency>
            <groupId>org.springframework.boot</groupId>
            <artifactId>spring-boot-configuration-processor</artifactId>
            <version>${spring.boot.version}</version>
            <optional>true</optional>
        </dependency>
        <dependency>
            <groupId>org.springframework.boot</groupId>
            <artifactId>spring-boot-starter-amqp</artifactId>
            <version>${spring.boot.version}</version>
            <optional>true</optional>
        </dependency>
        <dependency>
            <groupId>org.axonframework</groupId>
            <artifactId>axon-amqp</artifactId>
            <version>${project.version}</version>
            <optional>true</optional>
        </dependency>
        <dependency>
            <groupId>org.springframework.boot</groupId>
            <artifactId>spring-boot-starter</artifactId>
            <version>${spring.boot.version}</version>
        </dependency>
        <dependency>
            <groupId>org.springframework.boot</groupId>
            <artifactId>spring-boot-starter-data-jpa</artifactId>
            <version>${spring.boot.version}</version>
            <optional>true</optional>
        </dependency>
        <dependency>
            <groupId>org.springframework.cloud</groupId>
            <artifactId>spring-cloud-commons</artifactId>
            <version>1.1.5.RELEASE</version>
            <optional>true</optional>
        </dependency>
        <dependency>
            <groupId>org.springframework.boot</groupId>
            <artifactId>spring-boot-starter-test</artifactId>
            <version>${spring.boot.version}</version>
            <scope>test</scope>
        </dependency>
        <dependency>
            <groupId>hsqldb</groupId>
            <artifactId>hsqldb</artifactId>
            <version>1.8.0.10</version>
            <scope>test</scope>
        </dependency>
        <dependency>
<<<<<<< HEAD
            <groupId>org.springframework</groupId>
            <artifactId>spring-orm</artifactId>
            <version>${spring.version}</version>
            <scope>test</scope>
        </dependency>
        <dependency>
=======
>>>>>>> fabc2aea
            <groupId>com.lmax</groupId>
            <artifactId>disruptor</artifactId>
            <version>3.3.6</version>
            <scope>test</scope>
        </dependency>
    </dependencies>
</project><|MERGE_RESOLUTION|>--- conflicted
+++ resolved
@@ -18,11 +18,7 @@
     <parent>
         <groupId>org.axonframework</groupId>
         <artifactId>axon</artifactId>
-<<<<<<< HEAD
         <version>3.1-SNAPSHOT</version>
-=======
-        <version>3.0.5-SNAPSHOT</version>
->>>>>>> fabc2aea
     </parent>
     <modelVersion>4.0.0</modelVersion>
 
@@ -101,19 +97,16 @@
             <scope>test</scope>
         </dependency>
         <dependency>
-<<<<<<< HEAD
+            <groupId>com.lmax</groupId>
+            <artifactId>disruptor</artifactId>
+            <version>3.3.6</version>
+            <scope>test</scope>
+        </dependency>
+        <dependency>
             <groupId>org.springframework</groupId>
             <artifactId>spring-orm</artifactId>
             <version>${spring.version}</version>
             <scope>test</scope>
         </dependency>
-        <dependency>
-=======
->>>>>>> fabc2aea
-            <groupId>com.lmax</groupId>
-            <artifactId>disruptor</artifactId>
-            <version>3.3.6</version>
-            <scope>test</scope>
-        </dependency>
     </dependencies>
 </project>