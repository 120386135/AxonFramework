--- conflicted
+++ resolved
@@ -1,60 +1,56 @@
-<?xml version="1.0" encoding="UTF-8"?>
-<!--
-  ~ Copyright (c) 2010-2011. Axon Framework
-  ~
-  ~ Licensed under the Apache License, Version 2.0 (the "License");
-  ~ you may not use this file except in compliance with the License.
-  ~ You may obtain a copy of the License at
-  ~
-  ~     http://www.apache.org/licenses/LICENSE-2.0
-  ~
-  ~ Unless required by applicable law or agreed to in writing, software
-  ~ distributed under the License is distributed on an "AS IS" BASIS,
-  ~ WITHOUT WARRANTIES OR CONDITIONS OF ANY KIND, either express or implied.
-  ~ See the License for the specific language governing permissions and
-  ~ limitations under the License.
-  -->
-
-<project xmlns="http://maven.apache.org/POM/4.0.0" xmlns:xsi="http://www.w3.org/2001/XMLSchema-instance" xsi:schemaLocation="http://maven.apache.org/POM/4.0.0 http://maven.apache.org/xsd/maven-4.0.0.xsd">
-    <parent>
-        <artifactId>axon</artifactId>
-        <groupId>org.axonframework</groupId>
-<<<<<<< HEAD
-        <version>1.3</version>
-=======
-        <version>1.4-SNAPSHOT</version>
->>>>>>> b3d5c0f4
-        <relativePath>../../pom.xml</relativePath>
-    </parent>
-    <modelVersion>4.0.0</modelVersion>
-
-    <groupId>org.axonframework.incubator</groupId>
-    <artifactId>disruptor-commandbus</artifactId>
-
-    <!--
-    NOTE: To enable support for this module, you need to manually install the necessary jars
-
-    mvn install:install-file -Dfile=/path/to/disruptor-1.2.1.jar -DartifactId=disruptor -DgroupId=org.axonframework.com.lmax -Dpackaging=jar -Dversion=1.2.1
-
-    Unfortunately, the jars haven't been uploaded to maven central yet (see http://code.google.com/p/disruptor/issues/detail?id=2).
-    -->
-
-    <dependencies>
-        <dependency>
-            <groupId>${project.parent.groupId}</groupId>
-            <artifactId>axon-core</artifactId>
-            <version>${project.parent.version}</version>
-        </dependency>
-        <dependency>
-            <groupId>org.axonframework.com.lmax</groupId>
-            <artifactId>disruptor</artifactId>
-            <version>2.0</version>
-        </dependency>
-        <dependency>
-            <groupId>org.springframework</groupId>
-            <artifactId>spring-orm</artifactId>
-            <version>${spring.version}</version>
-        </dependency>
-    </dependencies>
-
-</project>
+<?xml version="1.0" encoding="UTF-8"?>
+<!--
+  ~ Copyright (c) 2010-2011. Axon Framework
+  ~
+  ~ Licensed under the Apache License, Version 2.0 (the "License");
+  ~ you may not use this file except in compliance with the License.
+  ~ You may obtain a copy of the License at
+  ~
+  ~     http://www.apache.org/licenses/LICENSE-2.0
+  ~
+  ~ Unless required by applicable law or agreed to in writing, software
+  ~ distributed under the License is distributed on an "AS IS" BASIS,
+  ~ WITHOUT WARRANTIES OR CONDITIONS OF ANY KIND, either express or implied.
+  ~ See the License for the specific language governing permissions and
+  ~ limitations under the License.
+  -->
+
+<project xmlns="http://maven.apache.org/POM/4.0.0" xmlns:xsi="http://www.w3.org/2001/XMLSchema-instance" xsi:schemaLocation="http://maven.apache.org/POM/4.0.0 http://maven.apache.org/xsd/maven-4.0.0.xsd">
+    <parent>
+        <artifactId>axon</artifactId>
+        <groupId>org.axonframework</groupId>
+        <version>1.3-SNAPSHOT</version>
+        <relativePath>../../pom.xml</relativePath>
+    </parent>
+    <modelVersion>4.0.0</modelVersion>
+
+    <groupId>org.axonframework.incubator</groupId>
+    <artifactId>disruptor-commandbus</artifactId>
+
+    <!--
+    NOTE: To enable support for this module, you need to manually install the necessary jars
+
+    mvn install:install-file -Dfile=/path/to/disruptor-1.2.1.jar -DartifactId=disruptor -DgroupId=org.axonframework.com.lmax -Dpackaging=jar -Dversion=1.2.1
+
+    Unfortunately, the jars haven't been uploaded to maven central yet (see http://code.google.com/p/disruptor/issues/detail?id=2).
+    -->
+
+    <dependencies>
+        <dependency>
+            <groupId>${project.parent.groupId}</groupId>
+            <artifactId>axon-core</artifactId>
+            <version>${project.parent.version}</version>
+        </dependency>
+        <dependency>
+            <groupId>org.axonframework.com.lmax</groupId>
+            <artifactId>disruptor</artifactId>
+            <version>2.0</version>
+        </dependency>
+        <dependency>
+            <groupId>org.springframework</groupId>
+            <artifactId>spring-orm</artifactId>
+            <version>${spring.version}</version>
+        </dependency>
+    </dependencies>
+
+</project>