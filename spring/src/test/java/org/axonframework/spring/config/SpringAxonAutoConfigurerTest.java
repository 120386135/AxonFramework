--- conflicted
+++ resolved
@@ -22,16 +22,11 @@
 import org.axonframework.commandhandling.model.inspection.MethodCommandHandlerDefinition;
 import org.axonframework.commandhandling.model.inspection.MethodCommandHandlerInterceptorDefinition;
 import org.axonframework.config.SagaConfiguration;
-<<<<<<< HEAD
 import org.axonframework.eventhandling.EventBus;
 import org.axonframework.eventhandling.EventHandler;
 import org.axonframework.eventhandling.EventListener;
 import org.axonframework.eventhandling.EventMessage;
 import org.axonframework.eventhandling.ListenerInvocationErrorHandler;
-=======
-import org.axonframework.eventhandling.*;
-import org.axonframework.eventhandling.replay.ReplayAwareMessageHandlerWrapper;
->>>>>>> 15de3ffb
 import org.axonframework.eventhandling.saga.AssociationValue;
 import org.axonframework.eventhandling.saga.SagaEventHandler;
 import org.axonframework.eventhandling.saga.SagaMethodMessageHandlerDefinition;
@@ -42,7 +37,6 @@
 import org.axonframework.eventsourcing.eventstore.EventStorageEngine;
 import org.axonframework.eventsourcing.eventstore.EventStore;
 import org.axonframework.eventsourcing.eventstore.inmemory.InMemoryEventStorageEngine;
-<<<<<<< HEAD
 import org.axonframework.messaging.Message;
 import org.axonframework.queryhandling.GenericSubscriptionQueryMessage;
 import org.axonframework.queryhandling.QueryBus;
@@ -53,21 +47,12 @@
 import org.axonframework.queryhandling.SubscriptionQueryResult;
 import org.axonframework.queryhandling.SubscriptionQueryUpdateMessage;
 import org.axonframework.queryhandling.responsetypes.ResponseTypes;
-=======
-import org.axonframework.messaging.annotation.*;
-import org.axonframework.queryhandling.annotation.MethodQueryMessageHandlerDefinition;
->>>>>>> 15de3ffb
 import org.axonframework.serialization.upcasting.event.EventUpcaster;
 import org.axonframework.serialization.upcasting.event.IntermediateEventRepresentation;
 import org.axonframework.spring.stereotype.Aggregate;
 import org.axonframework.spring.stereotype.Saga;
-<<<<<<< HEAD
 import org.junit.*;
 import org.junit.runner.*;
-=======
-import org.junit.Test;
-import org.junit.runner.RunWith;
->>>>>>> 15de3ffb
 import org.springframework.beans.factory.annotation.Autowired;
 import org.springframework.beans.factory.annotation.Qualifier;
 import org.springframework.context.ApplicationContext;
@@ -237,6 +222,26 @@
         assertEquals("Ooops! I failed.", myListenerInvocationErrorHandler.received.get(0).getMessage());
     }
 
+    @SuppressWarnings("unchecked")
+    @Test
+    public void testWiringOfQueryHandlerAndQueryUpdateEmitter() {
+        SubscriptionQueryMessage<String, List<String>, String> queryMessage = new GenericSubscriptionQueryMessage<>(
+                "axonCR",
+                ResponseTypes.multipleInstancesOf(String.class),
+                ResponseTypes.instanceOf(String.class));
+
+        SubscriptionQueryResult<QueryResponseMessage<List<String>>, SubscriptionQueryUpdateMessage<String>>result = queryBus
+                .subscriptionQuery(queryMessage);
+        eventBus.publish(asEventMessage("New chat message"));
+
+        StepVerifier.create(result.initialResult().map(Message::getPayload))
+                    .expectNext(Arrays.asList("Message1", "Message2", "Message3"))
+                    .verifyComplete();
+        StepVerifier.create(result.updates().map(Message::getPayload))
+                    .expectNext("New chat message")
+                    .verifyComplete();
+    }
+
     @Test
     public void testHandlerDefinitionAndHandlerEnhancerBeansRegistered() {
         MultiHandlerDefinition handlerDefinition = (MultiHandlerDefinition) axonConfig.handlerDefinition(getClass());
@@ -264,26 +269,6 @@
 
     @SuppressWarnings("unchecked")
     @Test
-    public void testWiringOfQueryHandlerAndQueryUpdateEmitter() {
-        SubscriptionQueryMessage<String, List<String>, String> queryMessage = new GenericSubscriptionQueryMessage<>(
-                "axonCR",
-                ResponseTypes.multipleInstancesOf(String.class),
-                ResponseTypes.instanceOf(String.class));
-
-        SubscriptionQueryResult<QueryResponseMessage<List<String>>, SubscriptionQueryUpdateMessage<String>>result = queryBus
-                .subscriptionQuery(queryMessage);
-        eventBus.publish(asEventMessage("New chat message"));
-
-        StepVerifier.create(result.initialResult().map(Message::getPayload))
-                    .expectNext(Arrays.asList("Message1", "Message2", "Message3"))
-                    .verifyComplete();
-        StepVerifier.create(result.updates().map(Message::getPayload))
-                    .expectNext("New chat message")
-                    .verifyComplete();
-    }
-
-    @SuppressWarnings("unchecked")
-    @Test
     public void testEventUpcasterBeanPickedUp() {
         Stream<IntermediateEventRepresentation> representationStream = mock(Stream.class);
         axonConfig.upcasterChain().upcast(representationStream);
