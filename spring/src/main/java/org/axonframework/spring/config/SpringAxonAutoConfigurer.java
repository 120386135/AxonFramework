/*
 * Copyright (c) 2010-2018. Axon Framework
 *
 * Licensed under the Apache License, Version 2.0 (the "License");
 * you may not use this file except in compliance with the License.
 * You may obtain a copy of the License at
 *
 *     http://www.apache.org/licenses/LICENSE-2.0
 *
 * Unless required by applicable law or agreed to in writing, software
 * distributed under the License is distributed on an "AS IS" BASIS,
 * WITHOUT WARRANTIES OR CONDITIONS OF ANY KIND, either express or implied.
 * See the License for the specific language governing permissions and
 * limitations under the License.
 */

package org.axonframework.spring.config;

import org.axonframework.commandhandling.CommandBus;
import org.axonframework.commandhandling.CommandTargetResolver;
import org.axonframework.commandhandling.model.GenericJpaRepository;
import org.axonframework.commandhandling.model.Repository;
import org.axonframework.common.annotation.AnnotationUtils;
import org.axonframework.common.jpa.EntityManagerProvider;
import org.axonframework.common.lock.LockFactory;
import org.axonframework.common.lock.NullLockFactory;
import org.axonframework.common.transaction.TransactionManager;
import org.axonframework.config.*;
import org.axonframework.deadline.DeadlineManager;
import org.axonframework.eventhandling.ErrorHandler;
import org.axonframework.eventhandling.EventBus;
import org.axonframework.eventhandling.EventMessage;
import org.axonframework.eventhandling.ListenerInvocationErrorHandler;
import org.axonframework.eventhandling.saga.ResourceInjector;
import org.axonframework.eventhandling.saga.repository.SagaStore;
import org.axonframework.eventhandling.tokenstore.TokenStore;
import org.axonframework.eventsourcing.AggregateFactory;
import org.axonframework.eventsourcing.SnapshotTriggerDefinition;
import org.axonframework.eventsourcing.eventstore.EventStorageEngine;
import org.axonframework.messaging.annotation.HandlerDefinition;
import org.axonframework.messaging.annotation.MessageHandler;
import org.axonframework.messaging.annotation.ParameterResolverFactory;
import org.axonframework.messaging.correlation.CorrelationDataProvider;
import org.axonframework.queryhandling.QueryBus;
import org.axonframework.serialization.Serializer;
import org.axonframework.serialization.upcasting.event.EventUpcaster;
import org.axonframework.spring.config.annotation.SpringContextHandlerDefinitionBuilder;
import org.axonframework.spring.config.annotation.SpringContextParameterResolverFactoryBuilder;
import org.axonframework.spring.eventsourcing.SpringPrototypeAggregateFactory;
import org.axonframework.spring.messaging.unitofwork.SpringTransactionManager;
import org.axonframework.spring.saga.SpringResourceInjector;
import org.axonframework.spring.stereotype.Aggregate;
import org.axonframework.spring.stereotype.Saga;
import org.slf4j.Logger;
import org.slf4j.LoggerFactory;
import org.springframework.beans.BeansException;
import org.springframework.beans.factory.BeanFactory;
import org.springframework.beans.factory.BeanFactoryAware;
import org.springframework.beans.factory.config.BeanDefinition;
import org.springframework.beans.factory.config.ConfigurableListableBeanFactory;
import org.springframework.beans.factory.config.RuntimeBeanReference;
import org.springframework.beans.factory.support.BeanDefinitionReaderUtils;
import org.springframework.beans.factory.support.BeanDefinitionRegistry;
import org.springframework.beans.factory.support.ManagedList;
import org.springframework.context.ApplicationContext;
import org.springframework.context.annotation.DeferredImportSelector;
import org.springframework.context.annotation.ImportBeanDefinitionRegistrar;
import org.springframework.core.type.AnnotationMetadata;
import org.springframework.transaction.PlatformTransactionManager;

import java.util.Arrays;
import java.util.List;
import java.util.Objects;
import java.util.Optional;
import java.util.function.Supplier;
import java.util.stream.Collectors;
import java.util.stream.Stream;
import java.util.stream.StreamSupport;

import static org.axonframework.common.ReflectionUtils.methodsOf;
import static org.axonframework.common.annotation.AnnotationUtils.findAnnotationAttributes;
import static org.axonframework.spring.SpringUtils.isQualifierMatch;
import static org.springframework.beans.factory.support.BeanDefinitionBuilder.genericBeanDefinition;

/**
 * ImportBeanDefinitionRegistrar implementation that sets up an infrastructure Configuration based on beans available
 * in the application context.
 * <p>
 * This component is backed by a DefaultConfiguration (see {@link DefaultConfigurer#defaultConfiguration()}
 * and registers the following beans if present in the ApplicationContext:
 * <ul>
 * <li>{@link CommandBus}</li>
 * <li>{@link EventStorageEngine} or {@link EventBus}</li>
 * <li>{@link Serializer}</li>
 * <li>{@link TokenStore}</li>
 * <li>{@link PlatformTransactionManager}</li>
 * <li>{@link TransactionManager}</li>
 * <li>{@link SagaStore}</li>
 * <li>{@link ResourceInjector} (which defaults to {@link SpringResourceInjector}</li>
 * </ul>
 * <p>
 * Furthermore, all beans with an {@link Aggregate @Aggregate} or {@link Saga @Saga} annotation are inspected and
 * required components to operate the Aggregate or Saga are registered.
 *
 * @author Allard Buijze
 * @see EnableAxon
 * @since 3.0
 */
public class SpringAxonAutoConfigurer implements ImportBeanDefinitionRegistrar, BeanFactoryAware {

    /**
     * Name of the {@link AxonConfiguration} bean.
     */
    @SuppressWarnings("WeakerAccess")
    public static final String AXON_CONFIGURATION_BEAN = "org.axonframework.spring.config.AxonConfiguration";

    /**
     * Name of the {@link Configurer} bean.
     */
    @SuppressWarnings("WeakerAccess")
    public static final String AXON_CONFIGURER_BEAN = "org.axonframework.config.Configurer";

    private static final Logger logger = LoggerFactory.getLogger(SpringAxonAutoConfigurer.class);
    private ConfigurableListableBeanFactory beanFactory;

    @Override
    public void registerBeanDefinitions(AnnotationMetadata importingClassMetadata, BeanDefinitionRegistry registry) {
        registry.registerBeanDefinition("commandHandlerSubscriber",
                                        genericBeanDefinition(CommandHandlerSubscriber.class).getBeanDefinition());

        registry.registerBeanDefinition("queryHandlerSubscriber",
                                        genericBeanDefinition(QueryHandlerSubscriber.class).getBeanDefinition());

        Configurer configurer = DefaultConfigurer.defaultConfiguration();

        RuntimeBeanReference parameterResolver =
                SpringContextParameterResolverFactoryBuilder.getBeanReference(registry);
        configurer.registerComponent(ParameterResolverFactory.class, c -> beanFactory
                .getBean(parameterResolver.getBeanName(), ParameterResolverFactory.class));

        RuntimeBeanReference handlerDefinition =
                SpringContextHandlerDefinitionBuilder.getBeanReference(registry);
        configurer.registerHandlerDefinition((c, clazz) -> beanFactory
                .getBean(handlerDefinition.getBeanName(), HandlerDefinition.class));

        findComponent(CommandBus.class)
                .ifPresent(commandBus -> configurer.configureCommandBus(c -> getBean(commandBus, c)));
        findComponent(QueryBus.class)
                .ifPresent(queryBus -> configurer.configureQueryBus(c -> getBean(queryBus, c)));
        findComponent(EventStorageEngine.class)
                .ifPresent(ese -> configurer.configureEmbeddedEventStore(c -> getBean(ese, c)));
        findComponent(EventBus.class).ifPresent(eventBus -> configurer.configureEventBus(c -> getBean(eventBus, c)));
        findComponent(Serializer.class)
                .ifPresent(serializer -> configurer.configureSerializer(c -> getBean(serializer, c)));
        findComponent(Serializer.class, "eventSerializer")
                .ifPresent(eventSerializer -> configurer.configureEventSerializer(c -> getBean(eventSerializer, c)));
        findComponent(Serializer.class, "messageSerializer").ifPresent(
                messageSerializer -> configurer.configureMessageSerializer(c -> getBean(messageSerializer, c)));
        findComponent(TokenStore.class)
                .ifPresent(tokenStore -> configurer.registerComponent(TokenStore.class, c -> getBean(tokenStore, c)));
        try {
            findComponent(PlatformTransactionManager.class).ifPresent(
                    ptm -> configurer.configureTransactionManager(c -> new SpringTransactionManager(getBean(ptm, c))));
        } catch (NoClassDefFoundError error) {
            // that's fine...
        }
        findComponent(TransactionManager.class)
                .ifPresent(tm -> configurer.configureTransactionManager(c -> getBean(tm, c)));
        findComponent(SagaStore.class)
                .ifPresent(sagaStore -> configurer.registerComponent(SagaStore.class, c -> getBean(sagaStore, c)));
        findComponent(ListenerInvocationErrorHandler.class).ifPresent(
                handler -> configurer.registerComponent(ListenerInvocationErrorHandler.class, c -> getBean(handler, c))
        );
        findComponent(ErrorHandler.class).ifPresent(
                handler -> configurer.registerComponent(ErrorHandler.class, c -> getBean(handler, c))
        );

        String resourceInjector = findComponent(ResourceInjector.class, registry,
                                                () -> genericBeanDefinition(SpringResourceInjector.class)
                                                        .getBeanDefinition());
        configurer.configureResourceInjector(c -> getBean(resourceInjector, c));

<<<<<<< HEAD
        findComponent(DeadlineManager.class).ifPresent(deadlineManager -> configurer
                .registerComponent(DeadlineManager.class, c -> getBean(deadlineManager, c)));

        registerModules(configurer);
        registerCorrelationDataProviders(configurer);
        registerEventUpcasters(configurer);
        registerAggregateBeanDefinitions(configurer, registry);
        registerSagaBeanDefinitions(configurer);

=======
>>>>>>> 58610e76
        Optional<String> eventHandlingConfiguration = findComponent(EventHandlingConfiguration.class);
        String ehConfigBeanName = eventHandlingConfiguration.orElse("eventHandlingConfiguration");
        if (!eventHandlingConfiguration.isPresent()) {
            registry.registerBeanDefinition(ehConfigBeanName, genericBeanDefinition(EventHandlingConfiguration.class)
                    .getBeanDefinition());
        }

        Optional<String> eventProcessingConfiguration = findComponent(EventProcessingConfiguration.class);
        String eventProcessorRegistryBeanName = eventProcessingConfiguration.orElse("eventProcessingConfiguration");
        if (!eventProcessingConfiguration.isPresent()) {
            registry.registerBeanDefinition(eventProcessorRegistryBeanName,
                                            genericBeanDefinition(EventProcessingConfiguration.class)
                                                    .getBeanDefinition());
        }

        registerModules(configurer);
        registerCorrelationDataProviders(configurer);
        registerEventUpcasters(configurer);
        registerAggregateBeanDefinitions(configurer, registry);
        registerSagaBeanDefinitions(configurer);

        beanFactory.registerSingleton(AXON_CONFIGURER_BEAN, configurer);
        registry.registerBeanDefinition(AXON_CONFIGURATION_BEAN, genericBeanDefinition(AxonConfiguration.class)
                .addConstructorArgReference(AXON_CONFIGURER_BEAN).getBeanDefinition());
        registerEventHandlerRegistrar(ehConfigBeanName, registry);
    }

    private void registerCorrelationDataProviders(Configurer configurer) {
        configurer.configureCorrelationDataProviders(
                c -> {
                    String[] correlationDataProviderBeans =
                            beanFactory.getBeanNamesForType(CorrelationDataProvider.class);
                    return Arrays.stream(correlationDataProviderBeans)
                                 .map(n -> (CorrelationDataProvider) getBean(n, c))
                                 .collect(Collectors.toList());
                });
    }

    private void registerEventUpcasters(Configurer configurer) {
        Arrays.stream(beanFactory.getBeanNamesForType(EventUpcaster.class))
              .forEach(name -> configurer.registerEventUpcaster(c -> getBean(name, c)));
    }

    @SuppressWarnings("unchecked")
    private <T> T getBean(String beanName, Configuration configuration) {
        return (T) configuration.getComponent(ApplicationContext.class).getBean(beanName);
    }

    private void registerEventHandlerRegistrar(String ehConfigBeanName, BeanDefinitionRegistry registry) {
        List<RuntimeBeanReference> beans = new ManagedList<>();
        beanFactory.getBeanNamesIterator().forEachRemaining(bean -> {
            if (!beanFactory.isFactoryBean(bean)) {
                Class<?> beanType = beanFactory.getType(bean);
                if (beanType != null && beanFactory.containsBeanDefinition(bean) &&
                        beanFactory.getBeanDefinition(bean).isSingleton()) {
                    boolean hasHandler =
                            StreamSupport.stream(methodsOf(beanType).spliterator(), false)
                                         .map(m -> findAnnotationAttributes(m, MessageHandler.class).orElse(null))
                                         .filter(Objects::nonNull)
                                         .anyMatch(attr -> EventMessage.class
                                                 .isAssignableFrom((Class) attr.get("messageType")));
                    if (hasHandler) {
                        beans.add(new RuntimeBeanReference(bean));
                    }
                }
            }
        });
        registry.registerBeanDefinition("eventHandlerRegistrar", genericBeanDefinition(EventHandlerRegistrar.class)
                .addConstructorArgReference(AXON_CONFIGURATION_BEAN).addConstructorArgReference(ehConfigBeanName)
                .addPropertyValue("eventHandlers", beans).getBeanDefinition());
    }

    private void registerModules(Configurer configurer) {
        registerConfigurerModules(configurer);
        registerModuleConfigurations(configurer);
    }

    private void registerConfigurerModules(Configurer configurer) {
        String[] configurerModules = beanFactory.getBeanNamesForType(ConfigurerModule.class);
        for (String configurerModuleBeanName : configurerModules) {
            ConfigurerModule configurerModule = beanFactory.getBean(configurerModuleBeanName, ConfigurerModule.class);
            configurerModule.configureModule(configurer);
        }
    }

    private void registerModuleConfigurations(Configurer configurer) {
        String[] moduleConfigurations = beanFactory.getBeanNamesForType(ModuleConfiguration.class);
        for (String moduleConfiguration : moduleConfigurations) {
            configurer.registerModule(new LazyRetrievedModuleConfiguration(
                    () -> beanFactory.getBean(moduleConfiguration, ModuleConfiguration.class)
            ));
        }
    }

    private void registerSagaBeanDefinitions(Configurer configurer) {
        String[] sagas = beanFactory.getBeanNamesForAnnotation(Saga.class);
        for (String saga : sagas) {
            Saga sagaAnnotation = beanFactory.findAnnotationOnBean(saga, Saga.class);
            Class<?> sagaType = beanFactory.getType(saga);
            boolean explicitSagaConfig = !"".equals(sagaAnnotation.configurationBean());
            String configName = explicitSagaConfig
                    ? sagaAnnotation.configurationBean()
                    : lcFirst(sagaType.getSimpleName()) + "Configuration";
            if (!explicitSagaConfig && !beanFactory.containsBean(configName)) {
                SagaConfiguration<?> sagaConfiguration =
                        SagaConfiguration.subscribingSagaManager(sagaType);
                beanFactory.registerSingleton(configName, sagaConfiguration);

                if (!"".equals(sagaAnnotation.sagaStore())) {
                    //noinspection unchecked
                    sagaConfiguration.configureSagaStore(
                            c -> beanFactory.getBean(sagaAnnotation.sagaStore(), SagaStore.class));
                }
                configurer.registerModule(sagaConfiguration);
            }
        }
    }

    @SuppressWarnings("unchecked")
    private void registerAggregateBeanDefinitions(Configurer configurer, BeanDefinitionRegistry registry) {
        String[] aggregates = beanFactory.getBeanNamesForAnnotation(Aggregate.class);
        for (String aggregate : aggregates) {
            Aggregate aggregateAnnotation = beanFactory.findAnnotationOnBean(aggregate, Aggregate.class);
            Class<?> aggregateType = beanFactory.getType(aggregate);
            AggregateConfigurer<?> aggregateConf = AggregateConfigurer.defaultConfiguration(aggregateType);
            if ("".equals(aggregateAnnotation.repository())) {
                String repositoryName = lcFirst(aggregateType.getSimpleName()) + "Repository";
                String factoryName =
                        aggregate.substring(0, 1).toLowerCase() + aggregate.substring(1) + "AggregateFactory";
                if (beanFactory.containsBean(repositoryName)) {
                    aggregateConf.configureRepository(c -> beanFactory.getBean(repositoryName, Repository.class));
                } else {
                    registry.registerBeanDefinition(repositoryName,
                                                    genericBeanDefinition(RepositoryFactoryBean.class)
                                                            .addConstructorArgValue(aggregateConf)
                                                            .getBeanDefinition());

                    if (!registry.isBeanNameInUse(factoryName)) {
                        registry.registerBeanDefinition(factoryName,
                                                        genericBeanDefinition(SpringPrototypeAggregateFactory.class)
                                                                .addPropertyValue("prototypeBeanName", aggregate)
                                                                .getBeanDefinition());
                    }
                    aggregateConf
                            .configureAggregateFactory(c -> beanFactory.getBean(factoryName, AggregateFactory.class));
                    String triggerDefinition = aggregateAnnotation.snapshotTriggerDefinition();
                    if (!"".equals(triggerDefinition)) {
                        aggregateConf.configureSnapshotTrigger(
                                c -> beanFactory.getBean(triggerDefinition, SnapshotTriggerDefinition.class));
                    }
                    if (AnnotationUtils.isAnnotationPresent(aggregateType, "javax.persistence.Entity")) {
                        aggregateConf.configureRepository(
                                c -> new GenericJpaRepository(
                                        c.getComponent(EntityManagerProvider.class,
                                                       () -> beanFactory.getBean(EntityManagerProvider.class)),
                                        aggregateType,
                                        c.eventBus(),
                                        c::repository,
                                        c.getComponent(LockFactory.class, () -> NullLockFactory.INSTANCE),
                                        c.parameterResolverFactory(),
                                        c.handlerDefinition(aggregateType)));
                    }
                }
            } else {
                aggregateConf.configureRepository(
                        c -> beanFactory.getBean(aggregateAnnotation.repository(), Repository.class));
            }

            if (!"".equals(aggregateAnnotation.commandTargetResolver())) {
                aggregateConf.configureCommandTargetResolver(c -> getBean(aggregateAnnotation.commandTargetResolver(),
                                                                          c));
            } else {
                findComponent(CommandTargetResolver.class).ifPresent(commandTargetResolver -> aggregateConf
                        .configureCommandTargetResolver(c -> getBean(commandTargetResolver, c)));
            }

            configurer.configureAggregate(aggregateConf);
        }
    }

    /**
     * Return the given {@code string}, with its first character lowercase
     *
     * @param string The input string
     * @return The input string, with first character lowercase
     */
    private String lcFirst(String string) {
        return string.substring(0, 1).toLowerCase() + string.substring(1);
    }

    private <T> String findComponent(Class<T> componentType, BeanDefinitionRegistry registry,
                                     Supplier<BeanDefinition> defaultBean) {
        return findComponent(componentType).orElseGet(() -> {
            BeanDefinition beanDefinition = defaultBean.get();
            String beanName = BeanDefinitionReaderUtils.generateBeanName(beanDefinition, registry);
            registry.registerBeanDefinition(beanName, beanDefinition);
            return beanName;
        });
    }

    private <T> Optional<String> findComponent(Class<T> componentType, String componentQualifier) {
        return Stream.of(beanFactory.getBeanNamesForType(componentType))
                     .filter(bean -> isQualifierMatch(bean, beanFactory, componentQualifier))
                     .findFirst();
    }

    private <T> Optional<String> findComponent(Class<T> componentType) {
        String[] beans = beanFactory.getBeanNamesForType(componentType);
        if (beans.length == 1) {
            return Optional.of(beans[0]);
        } else if (beans.length > 1) {
            for (String bean : beans) {
                BeanDefinition beanDef = beanFactory.getBeanDefinition(bean);
                if (beanDef.isPrimary()) {
                    return Optional.of(bean);
                }
            }
            logger.warn("Multiple beans of type {} found in application context: {}. Chose {}",
                        componentType.getSimpleName(), beans, beans[0]);
            return Optional.of(beans[0]);
        }
        return Optional.empty();
    }

    @Override
    public void setBeanFactory(BeanFactory beanFactory) throws BeansException {
        this.beanFactory = (ConfigurableListableBeanFactory) beanFactory;
    }

    /**
     * Implementation of an {@link ImportSelector} that enables the import of the {@link SpringAxonAutoConfigurer} after
     * all {@code @Configuration} beans have been processed.
     */
    public static class ImportSelector implements DeferredImportSelector {

        @Override
        public String[] selectImports(AnnotationMetadata importingClassMetadata) {
            return new String[]{ SpringAxonAutoConfigurer.class.getName() };
        }
    }

    private static class LazyRetrievedModuleConfiguration implements ModuleConfiguration {

        private final Supplier<ModuleConfiguration> delegateSupplier;
        private ModuleConfiguration delegate;

        LazyRetrievedModuleConfiguration(Supplier<ModuleConfiguration> delegateSupplier) {
            this.delegateSupplier = delegateSupplier;
        }

        @Override
        public void initialize(Configuration config) {
            getDelegate().initialize(config);
        }

        @Override
        public void start() {
            getDelegate().start();
        }

        @Override
        public void shutdown() {
            getDelegate().shutdown();
        }

        @Override
        public int phase() {
            return getDelegate().phase();
        }

        @Override
        public ModuleConfiguration unwrap() {
            return getDelegate();
        }

        private ModuleConfiguration getDelegate() {
            if (delegate == null) {
                delegate = delegateSupplier.get();
            }
            return delegate;
        }
    }
}<|MERGE_RESOLUTION|>--- conflicted
+++ resolved
@@ -180,18 +180,9 @@
                                                         .getBeanDefinition());
         configurer.configureResourceInjector(c -> getBean(resourceInjector, c));
 
-<<<<<<< HEAD
         findComponent(DeadlineManager.class).ifPresent(deadlineManager -> configurer
                 .registerComponent(DeadlineManager.class, c -> getBean(deadlineManager, c)));
 
-        registerModules(configurer);
-        registerCorrelationDataProviders(configurer);
-        registerEventUpcasters(configurer);
-        registerAggregateBeanDefinitions(configurer, registry);
-        registerSagaBeanDefinitions(configurer);
-
-=======
->>>>>>> 58610e76
         Optional<String> eventHandlingConfiguration = findComponent(EventHandlingConfiguration.class);
         String ehConfigBeanName = eventHandlingConfiguration.orElse("eventHandlingConfiguration");
         if (!eventHandlingConfiguration.isPresent()) {
